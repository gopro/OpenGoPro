# gopro.py/Open GoPro, Version 2.0 (C) Copyright 2021 GoPro, Inc. (http://gopro.com/OpenGoPro).
# This copyright was auto-generated on Wed, Sep  1, 2021  5:05:47 PM

"""Implements top level interface to GoPro module."""

from __future__ import annotations

import asyncio
import enum
import logging
import queue
from collections import defaultdict
from copy import deepcopy
from typing import Any, Callable, Final, Pattern

from open_gopro import constants, proto
from open_gopro.api import (
    BleCommands,
    BleSettings,
    BleStatuses,
    HttpCommands,
    HttpSettings,
    WirelessApi,
)
from open_gopro.ble import BleakWrapperController, BleUUID
from open_gopro.communicator_interface import (
    BleMessage,
    GoProWirelessInterface,
    HttpMessage,
    Message,
    MessageRules,
)
from open_gopro.constants import ActionId, GoProUUID, StatusId
from open_gopro.exceptions import (
    ConnectFailed,
    ConnectionTerminated,
    GoProNotOpened,
    InterfaceConfigFailure,
    InvalidOpenGoProVersion,
    ResponseTimeout,
)
from open_gopro.gopro_base import (
    GoProBase,
    GoProMessageInterface,
    enforce_message_rules,
)
from open_gopro.logger import Logger
from open_gopro.models.general import CohnInfo
from open_gopro.models.response import BleRespBuilder, GoProResp
from open_gopro.types import ResponseType, UpdateCb, UpdateType
from open_gopro.util import SnapshotQueue, get_current_dst_aware_time, pretty_print
from open_gopro.wifi import WifiCli

logger = logging.getLogger(__name__)

KEEP_ALIVE_INTERVAL: Final = 28


class WirelessGoPro(GoProBase[WirelessApi], GoProWirelessInterface):
    """The top-level BLE and Wifi interface to a Wireless GoPro device.

    See the `Open GoPro SDK <https://gopro.github.io/OpenGoPro/python_sdk>`_ for complete documentation.

    This will handle, for BLE:

    - discovering target GoPro device
    - establishing the connection
    - discovering GATT characteristics
    - enabling notifications
    - discovering Open GoPro version
    - setting the date, time, timezone, and DST
    - transferring data

    This will handle, for Wifi:

    - finding SSID and password
    - establishing Wifi connection
    - transferring data

    It will also do some synchronization, etc:

    - ensuring camera is ready / not encoding before transferring data
    - sending keep alive signal periodically

    If no target arg is passed in, the first discovered BLE GoPro device will be connected to.

    It can be used via context manager:

    >>> async with WirelessGoPro() as gopro:
    >>>     # Send some messages now

    Or without:

    >>> gopro = WirelessGoPro()
    >>> await gopro.open()
    >>> # Send some messages now

    Attributes:
        WRITE_TIMEOUT (Final[int]): BLE Write Timeout. Not configurable.

    Args:
        target (Pattern | None): A regex to search for the target GoPro's name. For example, "GoPro 0456").
            Defaults to None (i.e. connect to first discovered GoPro)
        wifi_interface (str | None): Set to specify the wifi interface the local machine will use to connect
            to the GoPro. If None (or not set), first discovered interface will be used.
        sudo_password (str | None): User password for sudo. If not passed, you will be prompted if a password
            is needed which should only happen on Nix systems.
        enable_wifi (bool): Optionally do not enable Wifi if set to False. Defaults to True.
        **kwargs (Any): additional parameters for internal use / testing

    Raises:
        InterfaceConfigFailure: In order to communicate via Wifi, there must be an available
            Wifi Interface. By default during initialization, the Wifi driver will attempt to automatically
            discover such an interface. If it does not find any, it will raise this exception. Note that
            the interface can also be specified manually with the 'wifi_interface' argument.
    """

    WRITE_TIMEOUT: Final[int] = 5

    class _LockOwner(enum.Enum):
        """Current owner of the communication lock"""

        RULE_ENFORCER = enum.auto()
        STATE_MANAGER = enum.auto()

    def __init__(
        self,
        target: Pattern | None = None,
        wifi_interface: str | None = None,
        sudo_password: str | None = None,
        enable_wifi: bool = True,
        **kwargs: Any,
    ) -> None:
        GoProBase.__init__(self, **kwargs)
        # Store initialization information
        self._should_enable_wifi = enable_wifi
        ble_adapter = kwargs.get("ble_adapter", BleakWrapperController)
        wifi_adapter = kwargs.get("wifi_adapter", WifiCli)
        # Set up API delegate
        self._wireless_api = WirelessApi(self)

        try:
            # Initialize GoPro Communication Client
            GoProWirelessInterface.__init__(
                self,
                ble_controller=ble_adapter(self._handle_exception),
                wifi_controller=wifi_adapter(wifi_interface, password=sudo_password),
                disconnected_cb=self._disconnect_handler,
                notification_cb=self._notification_handler,
                target=target,
            )
        except InterfaceConfigFailure as e:
            logger.error(
                "Could not find a suitable Wifi Interface. If there is an available Wifi interface, try passing it manually with the 'wifi_interface' argument."
            )
            raise e

        # Builders for currently accumulating synchronous responses, indexed by GoProUUID. This assumes there
        # can only be one active response per BleUUID
        self._active_builders: dict[BleUUID, BleRespBuilder] = {}
        # Responses that we are waiting for.
        self._sync_resp_wait_q: SnapshotQueue[ResponseType] = SnapshotQueue()
        # Synchronous response that has been parsed and are ready for their sender to receive as the response.
        self._sync_resp_ready_q: SnapshotQueue[GoProResp] = SnapshotQueue()

        self._listeners: dict[UpdateType, set[UpdateCb]] = defaultdict(set)

        # TO be set up when opening in async context
        self._loop: asyncio.AbstractEventLoop
        self._open = False
        self._ble_disconnect_event: asyncio.Event

        if self._should_maintain_state:
            self._state_tasks: list[asyncio.Task] = []
            self._lock_owner: WirelessGoPro._LockOwner | None = WirelessGoPro._LockOwner.STATE_MANAGER
            self._ready_lock: asyncio.Lock
            self._keep_alive_task: asyncio.Task
            self._encoding: bool
            self._busy: bool
            self._encoding_started: asyncio.Event

        self._cohn: CohnInfo | None = None

    @property
    def identifier(self) -> str:
        """Get a unique identifier for this instance.

        The identifier is the last 4 digits of the camera. That is, the same string that is used to
        scan for the camera for BLE.

        If no target has been provided and a camera is not yet found, this will be None

        Raises:
            GoProNotOpened: Client is not opened yet so no identifier is available

        Returns:
            str: last 4 digits if available, else None
        """
        if self._ble.identifier is None:
            raise GoProNotOpened("Client does not yet have an identifier.")
        return self._ble.identifier

    @property
    def is_ble_connected(self) -> bool:
        """Are we connected via BLE to the GoPro device?

        Returns:
            bool: True if yes, False if no
        """
        return self._ble.is_connected

    @property
    def is_http_connected(self) -> bool:
        """Are we connected via HTTP to the GoPro device?

        Returns:
            bool: True if yes, False if no
        """
        try:
            return bool(self._cohn) or self._wifi.is_connected
        except AttributeError:
            return False

    @property
    def ble_command(self) -> BleCommands:
        """Used to call the BLE commands

        Returns:
            BleCommands: the commands
        """
        return self._api.ble_command

    @property
    def ble_setting(self) -> BleSettings:
        """Used to access the BLE settings

        Returns:
            BleSettings: the settings
        """
        return self._api.ble_setting

    @property
    def ble_status(self) -> BleStatuses:
        """Used to access the BLE statuses

        Returns:
            BleStatuses: the statuses
        """
        return self._api.ble_status

    @property
    def http_command(self) -> HttpCommands:
        """Used to access the Wifi commands

        Returns:
            HttpCommands: the commands
        """
        return self._api.http_command

    @property
    def http_setting(self) -> HttpSettings:
        """Used to access the Wifi settings

        Returns:
            HttpSettings: the settings
        """
        return self._api.http_setting

    async def open(self, timeout: int = 15, retries: int = 5) -> None:
        """Perform all initialization commands for ble and wifi

        For BLE: scan and find device, establish connection, discover characteristics, configure queries
        start maintenance, and get Open GoPro version..

        For Wifi: discover SSID and password, enable and connect. Or disable if not using.

        Raises:
            Exception: Any exceptions during opening are propagated through
            InvalidOpenGoProVersion: Only 2.0 is supported

        Args:
            timeout (int): How long to wait for each connection before timing out. Defaults to 10.
            retries (int): How many connection attempts before considering connection failed. Defaults to 5.
        """
        # Set up concurrency
        self._loop = asyncio.get_running_loop()
        self._open = False
        self._ble_disconnect_event = asyncio.Event()

        # If we are to perform BLE housekeeping
        if self._should_maintain_state:
            self._ready_lock = asyncio.Lock()
            self._keep_alive_task = asyncio.create_task(self._periodic_keep_alive())
            self._encoding = True
            self._busy = True
            self._encoding_started = asyncio.Event()

        try:
            await self._open_ble(timeout, retries)

            # Set current dst-aware time. Don't assert on success since some old cameras don't support this command.
            await self.ble_command.set_date_time_tz_dst(
                **dict(zip(("date_time", "tz_offset", "is_dst"), get_current_dst_aware_time()))
            )

            # Find and configure API version
            version = (await self.ble_command.get_open_gopro_api_version()).data
            if version != self.version:
                raise InvalidOpenGoProVersion(version)
            logger.info(f"Using Open GoPro API version {version}")

            # Establish Wifi connection if desired
            if self._should_enable_wifi:
                await self._open_wifi(timeout, retries)
            else:
                # Otherwise, turn off Wifi
                logger.info("Turning off the camera's Wifi radio")
                await self.ble_command.enable_wifi_ap(enable=False)
            self._open = True

        except Exception as e:
            logger.error(f"Error while opening: {e}")
            await self.close()
            raise e

    async def close(self) -> None:
        """Safely stop the GoPro instance.

        This will disconnect BLE and WiFI if applicable.

        If not using the context manager, it is mandatory to call this before exiting the program in order to
        prevent reconnection issues because the OS has never disconnected from the previous session.
        """
        await self._close_wifi()
        await self._close_ble()
        self._open = False

    def register_update(self, callback: UpdateCb, update: UpdateType) -> None:
        """Register for callbacks when an update occurs

        Args:
            callback (UpdateCb): callback to be notified in
            update (UpdateType): update to register for
        """
        self._listeners[update].add(callback)

    def unregister_update(self, callback: UpdateCb, update: UpdateType | None = None) -> None:
        """Unregister for asynchronous update(s)

        Args:
            callback (UpdateCb): callback to stop receiving update(s) on
            update (UpdateType | None): updates to unsubscribe for. Defaults to None (all
                updates that use this callback will be unsubscribed).
        """
        if update:
            self._listeners.get(update, set()).remove(callback)
        else:
            # If update was not specified, remove all uses of callback
            for key in dict(self._listeners).keys():
                try:
                    self._listeners[key].remove(callback)
                except KeyError:
                    continue

    @property
    def is_open(self) -> bool:
        """Is this client ready for communication?

        Returns:
            bool: True if yes, False if no
        """
        return self._open

    @property
    async def is_ready(self) -> bool:
        """Is gopro ready to receive commands

        Returns:
            bool: yes if ready, no otherwise
        """
        return not (self._busy or self._encoding)

    ##########################################################################################################
    #### Abstracted commands

    # TODO move these into delegate / mixin?

    # TODO message rules are a mess here. Since these send other commands that need message rules, we deadlock
    # if we try to apply message rules to these

    async def _provision_cohn(self, timeout: int) -> bool:
        """Provision the camera for Camera on the Home Network

        Args:
            timeout (int): time in seconds to wait for provisioning success

        Returns:
            bool: True if success, False otherwise
        """
        logger.info("Provisioning COHN")
        provisioned = asyncio.Event()

        async def wait_for_cohn_provisioned(_: Any, status: proto.NotifyCOHNStatus) -> None:
            if status.enabled is True:
                provisioned.set()

        self.register_update(wait_for_cohn_provisioned, ActionId.RESPONSE_GET_COHN_STATUS)
        # ALways override. Assume if we're here, we are purposely (re)configuring COHN
        assert (await self.ble_command.cohn_create_certificate(override=True)).ok
        try:
            logger.debug("Waiting for COHN to provision")
            await self.ble_command.cohn_get_status(register=True)
            await asyncio.wait_for(provisioned.wait(), timeout)
            logger.info("COHN is provisioned!!")
            return True
        except TimeoutError:
            return False

    # TODO allow cohn_info to be passed in
    # TODO validate if network is connected if COHN needs to be configured
    @GoProBase._ensure_opened((GoProMessageInterface.BLE,))
    async def configure_cohn(self, timeout: int = 60) -> bool:
        """Prepare Camera on the Home Network

        Provision if not provisioned
        Then wait for COHN to be connected and ready

        Args:
            timeout (int): time in seconds to wait for COHN to be ready. Defaults to 60.

        Returns:
            bool: True if success, False otherwise
        """
        status = (await self.ble_command.cohn_get_status(register=False)).data
        # We need to provision if nor currently provisioned
        if not status.enabled:
            assert await self._provision_cohn(timeout)

        credentials: asyncio.Queue[tuple[str, str]] = asyncio.Queue()

        async def wait_for_cohn_ready(_: Any, status: proto.NotifyCOHNStatus) -> None:
            if status.state == proto.EnumCOHNNetworkState.COHN_STATE_NetworkConnected:
                await credentials.put((status.ipaddress, status.password))

        # Now we need to wait for COHN to be ready
        try:
            self.register_update(wait_for_cohn_ready, ActionId.RESPONSE_GET_COHN_STATUS)
            logger.info("Waiting for COHN to be connected")
            await self.ble_command.cohn_get_status(register=True)
            ip_address, password = await asyncio.wait_for(credentials.get(), timeout)
            cert = (await self.ble_command.cohn_get_certificate()).data.cert
            self._cohn = CohnInfo(ip_address, "gopro", password, cert)
            logger.info(f"Using COHN Credentials: {self._cohn}")
            return True
        except TimeoutError:
            return False

    @property
    async def is_cohn_provisioned(self) -> bool:
        """Is COHN currently provisioned?

        Get the current COHN status from the camera

        Returns:
            bool: True if COHN is provisioned, False otherwise
        """
        return (await self.ble_command.cohn_get_status(register=False)).data.enabled

    @GoProBase._ensure_opened((GoProMessageInterface.BLE,))
    async def keep_alive(self) -> bool:
        """Send a heartbeat to prevent the BLE connection from dropping.

        This is sent automatically by the GoPro instance if its `maintain_ble` argument is not False.

        Returns:
            bool: True if it succeeded,. False otherwise
        """
        return (await self.ble_setting.led.set(constants.LED.BLE_KEEP_ALIVE)).ok  # type: ignore

    @GoProBase._ensure_opened((GoProMessageInterface.BLE,))
    async def connect_to_access_point(self, ssid: str, password: str) -> bool:
        """Connect the camera to a Wifi Access Point

        Args:
            ssid (str): SSID of AP
            password (str): password of AP

        Returns:
            bool: True if AP is currently connected, False otherwise
        """
        scan_result: asyncio.Queue[proto.NotifStartScanning] = asyncio.Queue()
        provisioned_result: asyncio.Queue[proto.NotifProvisioningState] = asyncio.Queue()

        async def wait_for_scan(_: Any, result: proto.NotifStartScanning) -> None:
            await scan_result.put(result)

        async def wait_for_provisioning(_: Any, result: proto.NotifProvisioningState) -> None:
            await provisioned_result.put(result)

        # Wait to receive scanning success
        logger.info("Scanning for Wifi networks")
        self.register_update(wait_for_scan, ActionId.NOTIF_START_SCAN)
        await self.ble_command.scan_wifi_networks()
        if (sresult := await scan_result.get()).scanning_state != proto.EnumScanning.SCANNING_SUCCESS:
            logger.error(f"Scan failed: {str(sresult.scanning_state)}")
            return False
        scan_id = sresult.scan_id
        self.unregister_update(wait_for_scan)

        # Get scan results and see if we need to provision
        for entry in (await self.ble_command.get_ap_entries(scan_id=scan_id)).data.entries:
            if entry.ssid == ssid:
                self.register_update(wait_for_provisioning, ActionId.NOTIF_PROVIS_STATE)
                # Are we already provisioned?
                if entry.scan_entry_flags & proto.EnumScanEntryFlags.SCAN_FLAG_CONFIGURED:
                    logger.info(f"Connecting to already provisioned network {ssid}...")
                    await self.ble_command.request_wifi_connect(ssid=ssid)
                else:
                    logger.info(f"Provisioning new network {ssid}...")
                    await self.ble_command.request_wifi_connect_new(ssid=ssid, password=password)
                if (
                    presult := (await provisioned_result.get())
                ).provisioning_state != proto.EnumProvisioning.PROVISIONING_SUCCESS_NEW_AP:
                    logger.error(f"Provision failed: {str(presult.provisioning_state)}")
                    return False
                self.unregister_update(wait_for_provisioning)
                logger.info(f"Successfully connected to {ssid}")
                return True
        logger.error(f"Could not find ssid {ssid}")
        return False

    ##########################################################################################################
    #                                 End Public API
    ##########################################################################################################

    async def _enforce_message_rules(
        self, wrapped: Callable, message: Message, rules: MessageRules = MessageRules(), **kwargs: Any
    ) -> GoProResp:
        # Acquire ready lock unless we are initializing or this is a Set Shutter Off command
        if self._should_maintain_state and self.is_open and not rules.is_fastpass(**kwargs):
            logger.trace(f"{wrapped.__name__} acquiring lock")  # type: ignore
            await self._ready_lock.acquire()
            logger.trace(f"{wrapped.__name__} has the lock")  # type: ignore
            self._lock_owner = WirelessGoPro._LockOwner.RULE_ENFORCER
            response = await wrapped(message, **kwargs)
        else:  # Either we're not maintaining state, we're not opened yet, or this is a fastpass message
            response = await wrapped(message, **kwargs)

        # Release the lock if we acquired it
        if self._should_maintain_state:
            if self._lock_owner is WirelessGoPro._LockOwner.RULE_ENFORCER:
                logger.trace(f"{wrapped.__name__} releasing the lock")  # type: ignore
                self._lock_owner = None
                self._ready_lock.release()
                logger.trace(f"{wrapped.__name__} released the lock")  # type: ignore
            # Is there any special handling required after receiving the response?
            if rules.should_wait_for_encoding_start(**kwargs):
                logger.trace("Waiting to receive encoding started.")  # type: ignore
                await self._encoding_started.wait()
                self._encoding_started.clear()
        return response

    async def _notify_listeners(self, update: UpdateType, value: Any) -> None:
        """Notify all registered listeners of this update

        Args:
            update (UpdateType): update to notify
            value (Any): value to notify
        """
        for listener in self._listeners.get(update, []):
            await listener(update, value)

    async def _periodic_keep_alive(self) -> None:
        """Task to periodically send the keep alive message via BLE."""
        while True:
            await asyncio.sleep(KEEP_ALIVE_INTERVAL)
            if self.is_ble_connected:
                await self.keep_alive()

    async def _open_ble(self, timeout: int = 10, retries: int = 5) -> None:
        """Connect the instance to a device via BLE.

        Args:
            timeout (int): Time in seconds before considering establishment failed. Defaults to 10 seconds.
            retries (int): How many tries to reconnect after failures. Defaults to 5.
        """
        # Establish connection, pair, etc.
        await self._ble.open(timeout, retries)
        # Start state maintenance
        if self._should_maintain_state:
            await self._ready_lock.acquire()
            encoding = (await self.ble_status.encoding.register_value_update(self._update_internal_state)).data
            await self._update_internal_state(StatusId.ENCODING, encoding)
            busy = (await self.ble_status.busy.register_value_update(self._update_internal_state)).data
            await self._update_internal_state(StatusId.BUSY, busy)
        logger.info("BLE is ready!")

    async def _update_internal_state(self, update: UpdateType, value: int) -> None:
        """Update the internal state based on a status update.

        # Note!!! This needs to be reentrant-safe

        Used to update encoding and / or busy status

        Args:
            update (UpdateType): type of update (status ID)
            value (int): updated value
        """
        # Cancel any currently pending state update tasks
        for task in self._state_tasks:
            logger.trace("Cancelling pending acquire task.")  # type: ignore
            task.cancel()
        self._state_tasks = []

        logger.trace(f"State update received {update.name} ==> {value}")  # type: ignore
        should_notify_encoding = False
        if update == StatusId.ENCODING:
            self._encoding = bool(value)
            if self._encoding:
                should_notify_encoding = True
        elif update == StatusId.BUSY:
            self._busy = bool(value)
        logger.trace(f"Current internal states: {self._encoding=} {self._busy=}")  # type: ignore

        if self._lock_owner is WirelessGoPro._LockOwner.STATE_MANAGER and await self.is_ready:
            logger.trace("Control releasing lock")  # type: ignore
            self._lock_owner = None
            self._ready_lock.release()
            logger.trace("Control released lock")  # type: ignore
        elif not (self._lock_owner is WirelessGoPro._LockOwner.STATE_MANAGER) and not await self.is_ready:
            logger.trace("Control acquiring lock")  # type: ignore
            task = asyncio.create_task(self._ready_lock.acquire())
            self._state_tasks.append(task)
            await task
            logger.trace("Control has lock")  # type: ignore
            self._lock_owner = WirelessGoPro._LockOwner.STATE_MANAGER

        if should_notify_encoding and self.is_open:
            logger.trace("Control setting encoded started")  # type: ignore
            self._encoding_started.set()

    async def _route_response(self, response: GoProResp) -> None:
        """After parsing response, route it to any stakeholders (such as registered listeners)

        Args:
            response (GoProResp): parsed response to route
        """
        original_response = deepcopy(response)
        # We only support queries for either one ID or all ID's. If this is an individual query, extract the value
        # for cleaner response data
        if response._is_query and not response._is_push and len(response.data) == 1:
            response.data = list(response.data.values())[0]

        # Check if this is the awaited synchronous response (id matches). Note! these have to come in order.
        if await self._sync_resp_wait_q.peek_front() == response.identifier:
            logger.info(Logger.build_log_rx_str(original_response, asynchronous=False))
            # Dequeue it and put this on the ready queue
            await self._sync_resp_wait_q.get()
            await self._sync_resp_ready_q.put(response)
        # If this wasn't the awaited synchronous response...
        else:
            logger.info(Logger.build_log_rx_str(original_response, asynchronous=True))
        if response._is_push:
            for update_id, value in response.data.items():
                await self._notify_listeners(update_id, value)
        elif isinstance(response.identifier, ActionId):
            await self._notify_listeners(response.identifier, response.data)

    def _notification_handler(self, handle: int, data: bytearray) -> None:
        """Receive notifications from the BLE controller.

        Args:
            handle (int): Attribute handle that notification was received on.
            data (bytearray): Bytestream that was received.
        """

        async def _async_notification_handler() -> None:
            # Responses we don't care about. For now, just the BLE-spec defined battery characteristic
            if (uuid := self._ble.gatt_db.handle2uuid(handle)) == GoProUUID.BATT_LEVEL:
                return
            logger.debug(f'Received response on BleUUID [{uuid}]: {data.hex(":")}')
            # Add to response dict if not already there
            if uuid not in self._active_builders:
                builder = BleRespBuilder()
                builder.set_uuid(uuid)
                self._active_builders[uuid] = builder
            # Accumulate the packet
            self._active_builders[uuid].accumulate(data)
            if (builder := self._active_builders[uuid]).is_finished_accumulating:
                logger.trace(f"Finished accumulating on {uuid}")  # type: ignore
                # Clear active response from response dict
                del self._active_builders[uuid]
                await self._route_response(builder.build())

        asyncio.run_coroutine_threadsafe(_async_notification_handler(), self._loop)

    async def _close_ble(self) -> None:
        """Terminate BLE connection if it is connected"""
        if self.is_ble_connected and self._ble is not None:
            if self._should_maintain_state:
                self._keep_alive_task.cancel()
            await self._ble.close()
            await self._ble_disconnect_event.wait()
            # TODO this event is never cleared since this object is not designed to be re-opened.

    def _disconnect_handler(self, _: Any) -> None:
        """Disconnect callback from BLE controller

        Raises:
            ConnectionTerminated: We entered this callback in an unexpected state.
        """
        if self._ble_disconnect_event.is_set():
            raise ConnectionTerminated("BLE connection terminated unexpectedly.")
        self._ble_disconnect_event.set()

    @GoProBase._ensure_opened((GoProMessageInterface.BLE,))
    @enforce_message_rules
    async def _send_ble_message(
        self, message: BleMessage, rules: MessageRules = MessageRules(), **kwargs: Any
    ) -> GoProResp:
        # Store information on the response we are expecting
        await self._sync_resp_wait_q.put(message._identifier)
        logger.info(Logger.build_log_tx_str(pretty_print(message._as_dict(**kwargs))))

        # Fragment data and write it
        for packet in self._fragment(message._build_data(**kwargs)):
            logger.debug(f"Writing to [{message._uuid.name}] UUID: {packet.hex(':')}")
            await self._ble.write(message._uuid, packet)

        # Wait to be notified that response was received
        try:
            response = await asyncio.wait_for(self._sync_resp_ready_q.get(), WirelessGoPro.WRITE_TIMEOUT)
        except queue.Empty as e:
            logger.error(f"Response timeout of {WirelessGoPro.WRITE_TIMEOUT} seconds!")
            raise ResponseTimeout(WirelessGoPro.WRITE_TIMEOUT) from e

        # Check status
        if not response.ok:
            logger.warning(f"Received non-success status: {response.status}")

        return response

    @GoProBase._ensure_opened((GoProMessageInterface.BLE,))
    @enforce_message_rules
    async def _read_ble_characteristic(
        self, message: BleMessage, rules: MessageRules = MessageRules(), **kwargs: Any
    ) -> GoProResp:
        received_data = await self._ble.read(message._uuid)
        logger.debug(f"Reading from {message._uuid.name}")
        builder = BleRespBuilder()
        builder.set_uuid(message._uuid)
        builder.set_packet(received_data)
        return builder.build()

    # TODO make decorator?
    def _handle_cohn(self, message: HttpMessage) -> HttpMessage:
        """Prepend COHN headers if COHN is enabled

        Args:
            message (HttpMessage): HTTP message to append headers to

        Returns:
            HttpMessage: potentially modified HTTP message
        """
        if self._cohn:
            message._headers["Authorization"] = self._cohn.auth_token
            message._certificate = self._cohn.cert_path
        return message

    async def _get_json(self, message: HttpMessage, *args: Any, **kwargs: Any) -> GoProResp:
        message = self._handle_cohn(message)
        return await super()._get_json(*args, message=message, **kwargs)

    async def _get_stream(self, message: HttpMessage, *args: Any, **kwargs: Any) -> GoProResp:
        message = self._handle_cohn(message)
        return await super()._get_stream(*args, message=message, **kwargs)

    async def _put_json(self, message: HttpMessage, *args: Any, **kwargs: Any) -> GoProResp:
        message = self._handle_cohn(message)
        return await super()._put_json(*args, message=message, **kwargs)

    @GoProBase._ensure_opened((GoProMessageInterface.BLE,))
    async def _open_wifi(self, timeout: int = 30, retries: int = 5) -> None:
        """Connect to a GoPro device via Wifi.

        Args:
            timeout (int): Time before considering establishment failed. Defaults to 10 seconds.
            retries (int): How many tries to reconnect after failures. Defaults to 5.

        Raises:
            ConnectFailed: Was not able to establish the Wifi Connection
        """
        logger.info("Discovering Wifi AP info and enabling via BLE")
        password = (await self.ble_command.get_wifi_password()).data
        ssid = (await self.ble_command.get_wifi_ssid()).data
        for retry in range(1, retries):
            try:
                assert (await self.ble_command.enable_wifi_ap(enable=True)).ok
                self._wifi.open(ssid, password, timeout, 1)
                break
            except ConnectFailed:
                logger.warning(f"Wifi connection failed. Retrying #{retry}")
                # In case camera Wifi is in strange disable, reset it
                assert (await self.ble_command.enable_wifi_ap(enable=False)).ok
        else:
            raise ConnectFailed("Wifi Connection failed", timeout, retries)

    async def _close_wifi(self) -> None:
        """Terminate the Wifi connection."""
        if hasattr(self, "_wifi"):  # Corner case where instantiation fails before superclass is initialized
            self._wifi.close()
<<<<<<< HEAD
        assert (await self.ble_command.enable_wifi_ap(enable=False)).ok
=======
        if self.is_ble_connected:
            assert (await self.ble_command.enable_wifi_ap(enable=False)).ok
>>>>>>> a484a915

    @property
    def _base_url(self) -> str:
        return f"https://{self._cohn.ip_address}/" if self._cohn else "http://10.5.5.9:8080/"

    @property
    def _api(self) -> WirelessApi:
        return self._wireless_api
<|MERGE_RESOLUTION|>--- conflicted
+++ resolved
@@ -1,825 +1,821 @@
-# gopro.py/Open GoPro, Version 2.0 (C) Copyright 2021 GoPro, Inc. (http://gopro.com/OpenGoPro).
-# This copyright was auto-generated on Wed, Sep  1, 2021  5:05:47 PM
-
-"""Implements top level interface to GoPro module."""
-
-from __future__ import annotations
-
-import asyncio
-import enum
-import logging
-import queue
-from collections import defaultdict
-from copy import deepcopy
-from typing import Any, Callable, Final, Pattern
-
-from open_gopro import constants, proto
-from open_gopro.api import (
-    BleCommands,
-    BleSettings,
-    BleStatuses,
-    HttpCommands,
-    HttpSettings,
-    WirelessApi,
-)
-from open_gopro.ble import BleakWrapperController, BleUUID
-from open_gopro.communicator_interface import (
-    BleMessage,
-    GoProWirelessInterface,
-    HttpMessage,
-    Message,
-    MessageRules,
-)
-from open_gopro.constants import ActionId, GoProUUID, StatusId
-from open_gopro.exceptions import (
-    ConnectFailed,
-    ConnectionTerminated,
-    GoProNotOpened,
-    InterfaceConfigFailure,
-    InvalidOpenGoProVersion,
-    ResponseTimeout,
-)
-from open_gopro.gopro_base import (
-    GoProBase,
-    GoProMessageInterface,
-    enforce_message_rules,
-)
-from open_gopro.logger import Logger
-from open_gopro.models.general import CohnInfo
-from open_gopro.models.response import BleRespBuilder, GoProResp
-from open_gopro.types import ResponseType, UpdateCb, UpdateType
-from open_gopro.util import SnapshotQueue, get_current_dst_aware_time, pretty_print
-from open_gopro.wifi import WifiCli
-
-logger = logging.getLogger(__name__)
-
-KEEP_ALIVE_INTERVAL: Final = 28
-
-
-class WirelessGoPro(GoProBase[WirelessApi], GoProWirelessInterface):
-    """The top-level BLE and Wifi interface to a Wireless GoPro device.
-
-    See the `Open GoPro SDK <https://gopro.github.io/OpenGoPro/python_sdk>`_ for complete documentation.
-
-    This will handle, for BLE:
-
-    - discovering target GoPro device
-    - establishing the connection
-    - discovering GATT characteristics
-    - enabling notifications
-    - discovering Open GoPro version
-    - setting the date, time, timezone, and DST
-    - transferring data
-
-    This will handle, for Wifi:
-
-    - finding SSID and password
-    - establishing Wifi connection
-    - transferring data
-
-    It will also do some synchronization, etc:
-
-    - ensuring camera is ready / not encoding before transferring data
-    - sending keep alive signal periodically
-
-    If no target arg is passed in, the first discovered BLE GoPro device will be connected to.
-
-    It can be used via context manager:
-
-    >>> async with WirelessGoPro() as gopro:
-    >>>     # Send some messages now
-
-    Or without:
-
-    >>> gopro = WirelessGoPro()
-    >>> await gopro.open()
-    >>> # Send some messages now
-
-    Attributes:
-        WRITE_TIMEOUT (Final[int]): BLE Write Timeout. Not configurable.
-
-    Args:
-        target (Pattern | None): A regex to search for the target GoPro's name. For example, "GoPro 0456").
-            Defaults to None (i.e. connect to first discovered GoPro)
-        wifi_interface (str | None): Set to specify the wifi interface the local machine will use to connect
-            to the GoPro. If None (or not set), first discovered interface will be used.
-        sudo_password (str | None): User password for sudo. If not passed, you will be prompted if a password
-            is needed which should only happen on Nix systems.
-        enable_wifi (bool): Optionally do not enable Wifi if set to False. Defaults to True.
-        **kwargs (Any): additional parameters for internal use / testing
-
-    Raises:
-        InterfaceConfigFailure: In order to communicate via Wifi, there must be an available
-            Wifi Interface. By default during initialization, the Wifi driver will attempt to automatically
-            discover such an interface. If it does not find any, it will raise this exception. Note that
-            the interface can also be specified manually with the 'wifi_interface' argument.
-    """
-
-    WRITE_TIMEOUT: Final[int] = 5
-
-    class _LockOwner(enum.Enum):
-        """Current owner of the communication lock"""
-
-        RULE_ENFORCER = enum.auto()
-        STATE_MANAGER = enum.auto()
-
-    def __init__(
-        self,
-        target: Pattern | None = None,
-        wifi_interface: str | None = None,
-        sudo_password: str | None = None,
-        enable_wifi: bool = True,
-        **kwargs: Any,
-    ) -> None:
-        GoProBase.__init__(self, **kwargs)
-        # Store initialization information
-        self._should_enable_wifi = enable_wifi
-        ble_adapter = kwargs.get("ble_adapter", BleakWrapperController)
-        wifi_adapter = kwargs.get("wifi_adapter", WifiCli)
-        # Set up API delegate
-        self._wireless_api = WirelessApi(self)
-
-        try:
-            # Initialize GoPro Communication Client
-            GoProWirelessInterface.__init__(
-                self,
-                ble_controller=ble_adapter(self._handle_exception),
-                wifi_controller=wifi_adapter(wifi_interface, password=sudo_password),
-                disconnected_cb=self._disconnect_handler,
-                notification_cb=self._notification_handler,
-                target=target,
-            )
-        except InterfaceConfigFailure as e:
-            logger.error(
-                "Could not find a suitable Wifi Interface. If there is an available Wifi interface, try passing it manually with the 'wifi_interface' argument."
-            )
-            raise e
-
-        # Builders for currently accumulating synchronous responses, indexed by GoProUUID. This assumes there
-        # can only be one active response per BleUUID
-        self._active_builders: dict[BleUUID, BleRespBuilder] = {}
-        # Responses that we are waiting for.
-        self._sync_resp_wait_q: SnapshotQueue[ResponseType] = SnapshotQueue()
-        # Synchronous response that has been parsed and are ready for their sender to receive as the response.
-        self._sync_resp_ready_q: SnapshotQueue[GoProResp] = SnapshotQueue()
-
-        self._listeners: dict[UpdateType, set[UpdateCb]] = defaultdict(set)
-
-        # TO be set up when opening in async context
-        self._loop: asyncio.AbstractEventLoop
-        self._open = False
-        self._ble_disconnect_event: asyncio.Event
-
-        if self._should_maintain_state:
-            self._state_tasks: list[asyncio.Task] = []
-            self._lock_owner: WirelessGoPro._LockOwner | None = WirelessGoPro._LockOwner.STATE_MANAGER
-            self._ready_lock: asyncio.Lock
-            self._keep_alive_task: asyncio.Task
-            self._encoding: bool
-            self._busy: bool
-            self._encoding_started: asyncio.Event
-
-        self._cohn: CohnInfo | None = None
-
-    @property
-    def identifier(self) -> str:
-        """Get a unique identifier for this instance.
-
-        The identifier is the last 4 digits of the camera. That is, the same string that is used to
-        scan for the camera for BLE.
-
-        If no target has been provided and a camera is not yet found, this will be None
-
-        Raises:
-            GoProNotOpened: Client is not opened yet so no identifier is available
-
-        Returns:
-            str: last 4 digits if available, else None
-        """
-        if self._ble.identifier is None:
-            raise GoProNotOpened("Client does not yet have an identifier.")
-        return self._ble.identifier
-
-    @property
-    def is_ble_connected(self) -> bool:
-        """Are we connected via BLE to the GoPro device?
-
-        Returns:
-            bool: True if yes, False if no
-        """
-        return self._ble.is_connected
-
-    @property
-    def is_http_connected(self) -> bool:
-        """Are we connected via HTTP to the GoPro device?
-
-        Returns:
-            bool: True if yes, False if no
-        """
-        try:
-            return bool(self._cohn) or self._wifi.is_connected
-        except AttributeError:
-            return False
-
-    @property
-    def ble_command(self) -> BleCommands:
-        """Used to call the BLE commands
-
-        Returns:
-            BleCommands: the commands
-        """
-        return self._api.ble_command
-
-    @property
-    def ble_setting(self) -> BleSettings:
-        """Used to access the BLE settings
-
-        Returns:
-            BleSettings: the settings
-        """
-        return self._api.ble_setting
-
-    @property
-    def ble_status(self) -> BleStatuses:
-        """Used to access the BLE statuses
-
-        Returns:
-            BleStatuses: the statuses
-        """
-        return self._api.ble_status
-
-    @property
-    def http_command(self) -> HttpCommands:
-        """Used to access the Wifi commands
-
-        Returns:
-            HttpCommands: the commands
-        """
-        return self._api.http_command
-
-    @property
-    def http_setting(self) -> HttpSettings:
-        """Used to access the Wifi settings
-
-        Returns:
-            HttpSettings: the settings
-        """
-        return self._api.http_setting
-
-    async def open(self, timeout: int = 15, retries: int = 5) -> None:
-        """Perform all initialization commands for ble and wifi
-
-        For BLE: scan and find device, establish connection, discover characteristics, configure queries
-        start maintenance, and get Open GoPro version..
-
-        For Wifi: discover SSID and password, enable and connect. Or disable if not using.
-
-        Raises:
-            Exception: Any exceptions during opening are propagated through
-            InvalidOpenGoProVersion: Only 2.0 is supported
-
-        Args:
-            timeout (int): How long to wait for each connection before timing out. Defaults to 10.
-            retries (int): How many connection attempts before considering connection failed. Defaults to 5.
-        """
-        # Set up concurrency
-        self._loop = asyncio.get_running_loop()
-        self._open = False
-        self._ble_disconnect_event = asyncio.Event()
-
-        # If we are to perform BLE housekeeping
-        if self._should_maintain_state:
-            self._ready_lock = asyncio.Lock()
-            self._keep_alive_task = asyncio.create_task(self._periodic_keep_alive())
-            self._encoding = True
-            self._busy = True
-            self._encoding_started = asyncio.Event()
-
-        try:
-            await self._open_ble(timeout, retries)
-
-            # Set current dst-aware time. Don't assert on success since some old cameras don't support this command.
-            await self.ble_command.set_date_time_tz_dst(
-                **dict(zip(("date_time", "tz_offset", "is_dst"), get_current_dst_aware_time()))
-            )
-
-            # Find and configure API version
-            version = (await self.ble_command.get_open_gopro_api_version()).data
-            if version != self.version:
-                raise InvalidOpenGoProVersion(version)
-            logger.info(f"Using Open GoPro API version {version}")
-
-            # Establish Wifi connection if desired
-            if self._should_enable_wifi:
-                await self._open_wifi(timeout, retries)
-            else:
-                # Otherwise, turn off Wifi
-                logger.info("Turning off the camera's Wifi radio")
-                await self.ble_command.enable_wifi_ap(enable=False)
-            self._open = True
-
-        except Exception as e:
-            logger.error(f"Error while opening: {e}")
-            await self.close()
-            raise e
-
-    async def close(self) -> None:
-        """Safely stop the GoPro instance.
-
-        This will disconnect BLE and WiFI if applicable.
-
-        If not using the context manager, it is mandatory to call this before exiting the program in order to
-        prevent reconnection issues because the OS has never disconnected from the previous session.
-        """
-        await self._close_wifi()
-        await self._close_ble()
-        self._open = False
-
-    def register_update(self, callback: UpdateCb, update: UpdateType) -> None:
-        """Register for callbacks when an update occurs
-
-        Args:
-            callback (UpdateCb): callback to be notified in
-            update (UpdateType): update to register for
-        """
-        self._listeners[update].add(callback)
-
-    def unregister_update(self, callback: UpdateCb, update: UpdateType | None = None) -> None:
-        """Unregister for asynchronous update(s)
-
-        Args:
-            callback (UpdateCb): callback to stop receiving update(s) on
-            update (UpdateType | None): updates to unsubscribe for. Defaults to None (all
-                updates that use this callback will be unsubscribed).
-        """
-        if update:
-            self._listeners.get(update, set()).remove(callback)
-        else:
-            # If update was not specified, remove all uses of callback
-            for key in dict(self._listeners).keys():
-                try:
-                    self._listeners[key].remove(callback)
-                except KeyError:
-                    continue
-
-    @property
-    def is_open(self) -> bool:
-        """Is this client ready for communication?
-
-        Returns:
-            bool: True if yes, False if no
-        """
-        return self._open
-
-    @property
-    async def is_ready(self) -> bool:
-        """Is gopro ready to receive commands
-
-        Returns:
-            bool: yes if ready, no otherwise
-        """
-        return not (self._busy or self._encoding)
-
-    ##########################################################################################################
-    #### Abstracted commands
-
-    # TODO move these into delegate / mixin?
-
-    # TODO message rules are a mess here. Since these send other commands that need message rules, we deadlock
-    # if we try to apply message rules to these
-
-    async def _provision_cohn(self, timeout: int) -> bool:
-        """Provision the camera for Camera on the Home Network
-
-        Args:
-            timeout (int): time in seconds to wait for provisioning success
-
-        Returns:
-            bool: True if success, False otherwise
-        """
-        logger.info("Provisioning COHN")
-        provisioned = asyncio.Event()
-
-        async def wait_for_cohn_provisioned(_: Any, status: proto.NotifyCOHNStatus) -> None:
-            if status.enabled is True:
-                provisioned.set()
-
-        self.register_update(wait_for_cohn_provisioned, ActionId.RESPONSE_GET_COHN_STATUS)
-        # ALways override. Assume if we're here, we are purposely (re)configuring COHN
-        assert (await self.ble_command.cohn_create_certificate(override=True)).ok
-        try:
-            logger.debug("Waiting for COHN to provision")
-            await self.ble_command.cohn_get_status(register=True)
-            await asyncio.wait_for(provisioned.wait(), timeout)
-            logger.info("COHN is provisioned!!")
-            return True
-        except TimeoutError:
-            return False
-
-    # TODO allow cohn_info to be passed in
-    # TODO validate if network is connected if COHN needs to be configured
-    @GoProBase._ensure_opened((GoProMessageInterface.BLE,))
-    async def configure_cohn(self, timeout: int = 60) -> bool:
-        """Prepare Camera on the Home Network
-
-        Provision if not provisioned
-        Then wait for COHN to be connected and ready
-
-        Args:
-            timeout (int): time in seconds to wait for COHN to be ready. Defaults to 60.
-
-        Returns:
-            bool: True if success, False otherwise
-        """
-        status = (await self.ble_command.cohn_get_status(register=False)).data
-        # We need to provision if nor currently provisioned
-        if not status.enabled:
-            assert await self._provision_cohn(timeout)
-
-        credentials: asyncio.Queue[tuple[str, str]] = asyncio.Queue()
-
-        async def wait_for_cohn_ready(_: Any, status: proto.NotifyCOHNStatus) -> None:
-            if status.state == proto.EnumCOHNNetworkState.COHN_STATE_NetworkConnected:
-                await credentials.put((status.ipaddress, status.password))
-
-        # Now we need to wait for COHN to be ready
-        try:
-            self.register_update(wait_for_cohn_ready, ActionId.RESPONSE_GET_COHN_STATUS)
-            logger.info("Waiting for COHN to be connected")
-            await self.ble_command.cohn_get_status(register=True)
-            ip_address, password = await asyncio.wait_for(credentials.get(), timeout)
-            cert = (await self.ble_command.cohn_get_certificate()).data.cert
-            self._cohn = CohnInfo(ip_address, "gopro", password, cert)
-            logger.info(f"Using COHN Credentials: {self._cohn}")
-            return True
-        except TimeoutError:
-            return False
-
-    @property
-    async def is_cohn_provisioned(self) -> bool:
-        """Is COHN currently provisioned?
-
-        Get the current COHN status from the camera
-
-        Returns:
-            bool: True if COHN is provisioned, False otherwise
-        """
-        return (await self.ble_command.cohn_get_status(register=False)).data.enabled
-
-    @GoProBase._ensure_opened((GoProMessageInterface.BLE,))
-    async def keep_alive(self) -> bool:
-        """Send a heartbeat to prevent the BLE connection from dropping.
-
-        This is sent automatically by the GoPro instance if its `maintain_ble` argument is not False.
-
-        Returns:
-            bool: True if it succeeded,. False otherwise
-        """
-        return (await self.ble_setting.led.set(constants.LED.BLE_KEEP_ALIVE)).ok  # type: ignore
-
-    @GoProBase._ensure_opened((GoProMessageInterface.BLE,))
-    async def connect_to_access_point(self, ssid: str, password: str) -> bool:
-        """Connect the camera to a Wifi Access Point
-
-        Args:
-            ssid (str): SSID of AP
-            password (str): password of AP
-
-        Returns:
-            bool: True if AP is currently connected, False otherwise
-        """
-        scan_result: asyncio.Queue[proto.NotifStartScanning] = asyncio.Queue()
-        provisioned_result: asyncio.Queue[proto.NotifProvisioningState] = asyncio.Queue()
-
-        async def wait_for_scan(_: Any, result: proto.NotifStartScanning) -> None:
-            await scan_result.put(result)
-
-        async def wait_for_provisioning(_: Any, result: proto.NotifProvisioningState) -> None:
-            await provisioned_result.put(result)
-
-        # Wait to receive scanning success
-        logger.info("Scanning for Wifi networks")
-        self.register_update(wait_for_scan, ActionId.NOTIF_START_SCAN)
-        await self.ble_command.scan_wifi_networks()
-        if (sresult := await scan_result.get()).scanning_state != proto.EnumScanning.SCANNING_SUCCESS:
-            logger.error(f"Scan failed: {str(sresult.scanning_state)}")
-            return False
-        scan_id = sresult.scan_id
-        self.unregister_update(wait_for_scan)
-
-        # Get scan results and see if we need to provision
-        for entry in (await self.ble_command.get_ap_entries(scan_id=scan_id)).data.entries:
-            if entry.ssid == ssid:
-                self.register_update(wait_for_provisioning, ActionId.NOTIF_PROVIS_STATE)
-                # Are we already provisioned?
-                if entry.scan_entry_flags & proto.EnumScanEntryFlags.SCAN_FLAG_CONFIGURED:
-                    logger.info(f"Connecting to already provisioned network {ssid}...")
-                    await self.ble_command.request_wifi_connect(ssid=ssid)
-                else:
-                    logger.info(f"Provisioning new network {ssid}...")
-                    await self.ble_command.request_wifi_connect_new(ssid=ssid, password=password)
-                if (
-                    presult := (await provisioned_result.get())
-                ).provisioning_state != proto.EnumProvisioning.PROVISIONING_SUCCESS_NEW_AP:
-                    logger.error(f"Provision failed: {str(presult.provisioning_state)}")
-                    return False
-                self.unregister_update(wait_for_provisioning)
-                logger.info(f"Successfully connected to {ssid}")
-                return True
-        logger.error(f"Could not find ssid {ssid}")
-        return False
-
-    ##########################################################################################################
-    #                                 End Public API
-    ##########################################################################################################
-
-    async def _enforce_message_rules(
-        self, wrapped: Callable, message: Message, rules: MessageRules = MessageRules(), **kwargs: Any
-    ) -> GoProResp:
-        # Acquire ready lock unless we are initializing or this is a Set Shutter Off command
-        if self._should_maintain_state and self.is_open and not rules.is_fastpass(**kwargs):
-            logger.trace(f"{wrapped.__name__} acquiring lock")  # type: ignore
-            await self._ready_lock.acquire()
-            logger.trace(f"{wrapped.__name__} has the lock")  # type: ignore
-            self._lock_owner = WirelessGoPro._LockOwner.RULE_ENFORCER
-            response = await wrapped(message, **kwargs)
-        else:  # Either we're not maintaining state, we're not opened yet, or this is a fastpass message
-            response = await wrapped(message, **kwargs)
-
-        # Release the lock if we acquired it
-        if self._should_maintain_state:
-            if self._lock_owner is WirelessGoPro._LockOwner.RULE_ENFORCER:
-                logger.trace(f"{wrapped.__name__} releasing the lock")  # type: ignore
-                self._lock_owner = None
-                self._ready_lock.release()
-                logger.trace(f"{wrapped.__name__} released the lock")  # type: ignore
-            # Is there any special handling required after receiving the response?
-            if rules.should_wait_for_encoding_start(**kwargs):
-                logger.trace("Waiting to receive encoding started.")  # type: ignore
-                await self._encoding_started.wait()
-                self._encoding_started.clear()
-        return response
-
-    async def _notify_listeners(self, update: UpdateType, value: Any) -> None:
-        """Notify all registered listeners of this update
-
-        Args:
-            update (UpdateType): update to notify
-            value (Any): value to notify
-        """
-        for listener in self._listeners.get(update, []):
-            await listener(update, value)
-
-    async def _periodic_keep_alive(self) -> None:
-        """Task to periodically send the keep alive message via BLE."""
-        while True:
-            await asyncio.sleep(KEEP_ALIVE_INTERVAL)
-            if self.is_ble_connected:
-                await self.keep_alive()
-
-    async def _open_ble(self, timeout: int = 10, retries: int = 5) -> None:
-        """Connect the instance to a device via BLE.
-
-        Args:
-            timeout (int): Time in seconds before considering establishment failed. Defaults to 10 seconds.
-            retries (int): How many tries to reconnect after failures. Defaults to 5.
-        """
-        # Establish connection, pair, etc.
-        await self._ble.open(timeout, retries)
-        # Start state maintenance
-        if self._should_maintain_state:
-            await self._ready_lock.acquire()
-            encoding = (await self.ble_status.encoding.register_value_update(self._update_internal_state)).data
-            await self._update_internal_state(StatusId.ENCODING, encoding)
-            busy = (await self.ble_status.busy.register_value_update(self._update_internal_state)).data
-            await self._update_internal_state(StatusId.BUSY, busy)
-        logger.info("BLE is ready!")
-
-    async def _update_internal_state(self, update: UpdateType, value: int) -> None:
-        """Update the internal state based on a status update.
-
-        # Note!!! This needs to be reentrant-safe
-
-        Used to update encoding and / or busy status
-
-        Args:
-            update (UpdateType): type of update (status ID)
-            value (int): updated value
-        """
-        # Cancel any currently pending state update tasks
-        for task in self._state_tasks:
-            logger.trace("Cancelling pending acquire task.")  # type: ignore
-            task.cancel()
-        self._state_tasks = []
-
-        logger.trace(f"State update received {update.name} ==> {value}")  # type: ignore
-        should_notify_encoding = False
-        if update == StatusId.ENCODING:
-            self._encoding = bool(value)
-            if self._encoding:
-                should_notify_encoding = True
-        elif update == StatusId.BUSY:
-            self._busy = bool(value)
-        logger.trace(f"Current internal states: {self._encoding=} {self._busy=}")  # type: ignore
-
-        if self._lock_owner is WirelessGoPro._LockOwner.STATE_MANAGER and await self.is_ready:
-            logger.trace("Control releasing lock")  # type: ignore
-            self._lock_owner = None
-            self._ready_lock.release()
-            logger.trace("Control released lock")  # type: ignore
-        elif not (self._lock_owner is WirelessGoPro._LockOwner.STATE_MANAGER) and not await self.is_ready:
-            logger.trace("Control acquiring lock")  # type: ignore
-            task = asyncio.create_task(self._ready_lock.acquire())
-            self._state_tasks.append(task)
-            await task
-            logger.trace("Control has lock")  # type: ignore
-            self._lock_owner = WirelessGoPro._LockOwner.STATE_MANAGER
-
-        if should_notify_encoding and self.is_open:
-            logger.trace("Control setting encoded started")  # type: ignore
-            self._encoding_started.set()
-
-    async def _route_response(self, response: GoProResp) -> None:
-        """After parsing response, route it to any stakeholders (such as registered listeners)
-
-        Args:
-            response (GoProResp): parsed response to route
-        """
-        original_response = deepcopy(response)
-        # We only support queries for either one ID or all ID's. If this is an individual query, extract the value
-        # for cleaner response data
-        if response._is_query and not response._is_push and len(response.data) == 1:
-            response.data = list(response.data.values())[0]
-
-        # Check if this is the awaited synchronous response (id matches). Note! these have to come in order.
-        if await self._sync_resp_wait_q.peek_front() == response.identifier:
-            logger.info(Logger.build_log_rx_str(original_response, asynchronous=False))
-            # Dequeue it and put this on the ready queue
-            await self._sync_resp_wait_q.get()
-            await self._sync_resp_ready_q.put(response)
-        # If this wasn't the awaited synchronous response...
-        else:
-            logger.info(Logger.build_log_rx_str(original_response, asynchronous=True))
-        if response._is_push:
-            for update_id, value in response.data.items():
-                await self._notify_listeners(update_id, value)
-        elif isinstance(response.identifier, ActionId):
-            await self._notify_listeners(response.identifier, response.data)
-
-    def _notification_handler(self, handle: int, data: bytearray) -> None:
-        """Receive notifications from the BLE controller.
-
-        Args:
-            handle (int): Attribute handle that notification was received on.
-            data (bytearray): Bytestream that was received.
-        """
-
-        async def _async_notification_handler() -> None:
-            # Responses we don't care about. For now, just the BLE-spec defined battery characteristic
-            if (uuid := self._ble.gatt_db.handle2uuid(handle)) == GoProUUID.BATT_LEVEL:
-                return
-            logger.debug(f'Received response on BleUUID [{uuid}]: {data.hex(":")}')
-            # Add to response dict if not already there
-            if uuid not in self._active_builders:
-                builder = BleRespBuilder()
-                builder.set_uuid(uuid)
-                self._active_builders[uuid] = builder
-            # Accumulate the packet
-            self._active_builders[uuid].accumulate(data)
-            if (builder := self._active_builders[uuid]).is_finished_accumulating:
-                logger.trace(f"Finished accumulating on {uuid}")  # type: ignore
-                # Clear active response from response dict
-                del self._active_builders[uuid]
-                await self._route_response(builder.build())
-
-        asyncio.run_coroutine_threadsafe(_async_notification_handler(), self._loop)
-
-    async def _close_ble(self) -> None:
-        """Terminate BLE connection if it is connected"""
-        if self.is_ble_connected and self._ble is not None:
-            if self._should_maintain_state:
-                self._keep_alive_task.cancel()
-            await self._ble.close()
-            await self._ble_disconnect_event.wait()
-            # TODO this event is never cleared since this object is not designed to be re-opened.
-
-    def _disconnect_handler(self, _: Any) -> None:
-        """Disconnect callback from BLE controller
-
-        Raises:
-            ConnectionTerminated: We entered this callback in an unexpected state.
-        """
-        if self._ble_disconnect_event.is_set():
-            raise ConnectionTerminated("BLE connection terminated unexpectedly.")
-        self._ble_disconnect_event.set()
-
-    @GoProBase._ensure_opened((GoProMessageInterface.BLE,))
-    @enforce_message_rules
-    async def _send_ble_message(
-        self, message: BleMessage, rules: MessageRules = MessageRules(), **kwargs: Any
-    ) -> GoProResp:
-        # Store information on the response we are expecting
-        await self._sync_resp_wait_q.put(message._identifier)
-        logger.info(Logger.build_log_tx_str(pretty_print(message._as_dict(**kwargs))))
-
-        # Fragment data and write it
-        for packet in self._fragment(message._build_data(**kwargs)):
-            logger.debug(f"Writing to [{message._uuid.name}] UUID: {packet.hex(':')}")
-            await self._ble.write(message._uuid, packet)
-
-        # Wait to be notified that response was received
-        try:
-            response = await asyncio.wait_for(self._sync_resp_ready_q.get(), WirelessGoPro.WRITE_TIMEOUT)
-        except queue.Empty as e:
-            logger.error(f"Response timeout of {WirelessGoPro.WRITE_TIMEOUT} seconds!")
-            raise ResponseTimeout(WirelessGoPro.WRITE_TIMEOUT) from e
-
-        # Check status
-        if not response.ok:
-            logger.warning(f"Received non-success status: {response.status}")
-
-        return response
-
-    @GoProBase._ensure_opened((GoProMessageInterface.BLE,))
-    @enforce_message_rules
-    async def _read_ble_characteristic(
-        self, message: BleMessage, rules: MessageRules = MessageRules(), **kwargs: Any
-    ) -> GoProResp:
-        received_data = await self._ble.read(message._uuid)
-        logger.debug(f"Reading from {message._uuid.name}")
-        builder = BleRespBuilder()
-        builder.set_uuid(message._uuid)
-        builder.set_packet(received_data)
-        return builder.build()
-
-    # TODO make decorator?
-    def _handle_cohn(self, message: HttpMessage) -> HttpMessage:
-        """Prepend COHN headers if COHN is enabled
-
-        Args:
-            message (HttpMessage): HTTP message to append headers to
-
-        Returns:
-            HttpMessage: potentially modified HTTP message
-        """
-        if self._cohn:
-            message._headers["Authorization"] = self._cohn.auth_token
-            message._certificate = self._cohn.cert_path
-        return message
-
-    async def _get_json(self, message: HttpMessage, *args: Any, **kwargs: Any) -> GoProResp:
-        message = self._handle_cohn(message)
-        return await super()._get_json(*args, message=message, **kwargs)
-
-    async def _get_stream(self, message: HttpMessage, *args: Any, **kwargs: Any) -> GoProResp:
-        message = self._handle_cohn(message)
-        return await super()._get_stream(*args, message=message, **kwargs)
-
-    async def _put_json(self, message: HttpMessage, *args: Any, **kwargs: Any) -> GoProResp:
-        message = self._handle_cohn(message)
-        return await super()._put_json(*args, message=message, **kwargs)
-
-    @GoProBase._ensure_opened((GoProMessageInterface.BLE,))
-    async def _open_wifi(self, timeout: int = 30, retries: int = 5) -> None:
-        """Connect to a GoPro device via Wifi.
-
-        Args:
-            timeout (int): Time before considering establishment failed. Defaults to 10 seconds.
-            retries (int): How many tries to reconnect after failures. Defaults to 5.
-
-        Raises:
-            ConnectFailed: Was not able to establish the Wifi Connection
-        """
-        logger.info("Discovering Wifi AP info and enabling via BLE")
-        password = (await self.ble_command.get_wifi_password()).data
-        ssid = (await self.ble_command.get_wifi_ssid()).data
-        for retry in range(1, retries):
-            try:
-                assert (await self.ble_command.enable_wifi_ap(enable=True)).ok
-                self._wifi.open(ssid, password, timeout, 1)
-                break
-            except ConnectFailed:
-                logger.warning(f"Wifi connection failed. Retrying #{retry}")
-                # In case camera Wifi is in strange disable, reset it
-                assert (await self.ble_command.enable_wifi_ap(enable=False)).ok
-        else:
-            raise ConnectFailed("Wifi Connection failed", timeout, retries)
-
-    async def _close_wifi(self) -> None:
-        """Terminate the Wifi connection."""
-        if hasattr(self, "_wifi"):  # Corner case where instantiation fails before superclass is initialized
-            self._wifi.close()
-<<<<<<< HEAD
-        assert (await self.ble_command.enable_wifi_ap(enable=False)).ok
-=======
-        if self.is_ble_connected:
-            assert (await self.ble_command.enable_wifi_ap(enable=False)).ok
->>>>>>> a484a915
-
-    @property
-    def _base_url(self) -> str:
-        return f"https://{self._cohn.ip_address}/" if self._cohn else "http://10.5.5.9:8080/"
-
-    @property
-    def _api(self) -> WirelessApi:
-        return self._wireless_api
+# gopro.py/Open GoPro, Version 2.0 (C) Copyright 2021 GoPro, Inc. (http://gopro.com/OpenGoPro).
+# This copyright was auto-generated on Wed, Sep  1, 2021  5:05:47 PM
+
+"""Implements top level interface to GoPro module."""
+
+from __future__ import annotations
+
+import asyncio
+import enum
+import logging
+import queue
+from collections import defaultdict
+from copy import deepcopy
+from typing import Any, Callable, Final, Pattern
+
+from open_gopro import constants, proto
+from open_gopro.api import (
+    BleCommands,
+    BleSettings,
+    BleStatuses,
+    HttpCommands,
+    HttpSettings,
+    WirelessApi,
+)
+from open_gopro.ble import BleakWrapperController, BleUUID
+from open_gopro.communicator_interface import (
+    BleMessage,
+    GoProWirelessInterface,
+    HttpMessage,
+    Message,
+    MessageRules,
+)
+from open_gopro.constants import ActionId, GoProUUID, StatusId
+from open_gopro.exceptions import (
+    ConnectFailed,
+    ConnectionTerminated,
+    GoProNotOpened,
+    InterfaceConfigFailure,
+    InvalidOpenGoProVersion,
+    ResponseTimeout,
+)
+from open_gopro.gopro_base import (
+    GoProBase,
+    GoProMessageInterface,
+    enforce_message_rules,
+)
+from open_gopro.logger import Logger
+from open_gopro.models.general import CohnInfo
+from open_gopro.models.response import BleRespBuilder, GoProResp
+from open_gopro.types import ResponseType, UpdateCb, UpdateType
+from open_gopro.util import SnapshotQueue, get_current_dst_aware_time, pretty_print
+from open_gopro.wifi import WifiCli
+
+logger = logging.getLogger(__name__)
+
+KEEP_ALIVE_INTERVAL: Final = 28
+
+
+class WirelessGoPro(GoProBase[WirelessApi], GoProWirelessInterface):
+    """The top-level BLE and Wifi interface to a Wireless GoPro device.
+
+    See the `Open GoPro SDK <https://gopro.github.io/OpenGoPro/python_sdk>`_ for complete documentation.
+
+    This will handle, for BLE:
+
+    - discovering target GoPro device
+    - establishing the connection
+    - discovering GATT characteristics
+    - enabling notifications
+    - discovering Open GoPro version
+    - setting the date, time, timezone, and DST
+    - transferring data
+
+    This will handle, for Wifi:
+
+    - finding SSID and password
+    - establishing Wifi connection
+    - transferring data
+
+    It will also do some synchronization, etc:
+
+    - ensuring camera is ready / not encoding before transferring data
+    - sending keep alive signal periodically
+
+    If no target arg is passed in, the first discovered BLE GoPro device will be connected to.
+
+    It can be used via context manager:
+
+    >>> async with WirelessGoPro() as gopro:
+    >>>     # Send some messages now
+
+    Or without:
+
+    >>> gopro = WirelessGoPro()
+    >>> await gopro.open()
+    >>> # Send some messages now
+
+    Attributes:
+        WRITE_TIMEOUT (Final[int]): BLE Write Timeout. Not configurable.
+
+    Args:
+        target (Pattern | None): A regex to search for the target GoPro's name. For example, "GoPro 0456").
+            Defaults to None (i.e. connect to first discovered GoPro)
+        wifi_interface (str | None): Set to specify the wifi interface the local machine will use to connect
+            to the GoPro. If None (or not set), first discovered interface will be used.
+        sudo_password (str | None): User password for sudo. If not passed, you will be prompted if a password
+            is needed which should only happen on Nix systems.
+        enable_wifi (bool): Optionally do not enable Wifi if set to False. Defaults to True.
+        **kwargs (Any): additional parameters for internal use / testing
+
+    Raises:
+        InterfaceConfigFailure: In order to communicate via Wifi, there must be an available
+            Wifi Interface. By default during initialization, the Wifi driver will attempt to automatically
+            discover such an interface. If it does not find any, it will raise this exception. Note that
+            the interface can also be specified manually with the 'wifi_interface' argument.
+    """
+
+    WRITE_TIMEOUT: Final[int] = 5
+
+    class _LockOwner(enum.Enum):
+        """Current owner of the communication lock"""
+
+        RULE_ENFORCER = enum.auto()
+        STATE_MANAGER = enum.auto()
+
+    def __init__(
+        self,
+        target: Pattern | None = None,
+        wifi_interface: str | None = None,
+        sudo_password: str | None = None,
+        enable_wifi: bool = True,
+        **kwargs: Any,
+    ) -> None:
+        GoProBase.__init__(self, **kwargs)
+        # Store initialization information
+        self._should_enable_wifi = enable_wifi
+        ble_adapter = kwargs.get("ble_adapter", BleakWrapperController)
+        wifi_adapter = kwargs.get("wifi_adapter", WifiCli)
+        # Set up API delegate
+        self._wireless_api = WirelessApi(self)
+
+        try:
+            # Initialize GoPro Communication Client
+            GoProWirelessInterface.__init__(
+                self,
+                ble_controller=ble_adapter(self._handle_exception),
+                wifi_controller=wifi_adapter(wifi_interface, password=sudo_password),
+                disconnected_cb=self._disconnect_handler,
+                notification_cb=self._notification_handler,
+                target=target,
+            )
+        except InterfaceConfigFailure as e:
+            logger.error(
+                "Could not find a suitable Wifi Interface. If there is an available Wifi interface, try passing it manually with the 'wifi_interface' argument."
+            )
+            raise e
+
+        # Builders for currently accumulating synchronous responses, indexed by GoProUUID. This assumes there
+        # can only be one active response per BleUUID
+        self._active_builders: dict[BleUUID, BleRespBuilder] = {}
+        # Responses that we are waiting for.
+        self._sync_resp_wait_q: SnapshotQueue[ResponseType] = SnapshotQueue()
+        # Synchronous response that has been parsed and are ready for their sender to receive as the response.
+        self._sync_resp_ready_q: SnapshotQueue[GoProResp] = SnapshotQueue()
+
+        self._listeners: dict[UpdateType, set[UpdateCb]] = defaultdict(set)
+
+        # TO be set up when opening in async context
+        self._loop: asyncio.AbstractEventLoop
+        self._open = False
+        self._ble_disconnect_event: asyncio.Event
+
+        if self._should_maintain_state:
+            self._state_tasks: list[asyncio.Task] = []
+            self._lock_owner: WirelessGoPro._LockOwner | None = WirelessGoPro._LockOwner.STATE_MANAGER
+            self._ready_lock: asyncio.Lock
+            self._keep_alive_task: asyncio.Task
+            self._encoding: bool
+            self._busy: bool
+            self._encoding_started: asyncio.Event
+
+        self._cohn: CohnInfo | None = None
+
+    @property
+    def identifier(self) -> str:
+        """Get a unique identifier for this instance.
+
+        The identifier is the last 4 digits of the camera. That is, the same string that is used to
+        scan for the camera for BLE.
+
+        If no target has been provided and a camera is not yet found, this will be None
+
+        Raises:
+            GoProNotOpened: Client is not opened yet so no identifier is available
+
+        Returns:
+            str: last 4 digits if available, else None
+        """
+        if self._ble.identifier is None:
+            raise GoProNotOpened("Client does not yet have an identifier.")
+        return self._ble.identifier
+
+    @property
+    def is_ble_connected(self) -> bool:
+        """Are we connected via BLE to the GoPro device?
+
+        Returns:
+            bool: True if yes, False if no
+        """
+        return self._ble.is_connected
+
+    @property
+    def is_http_connected(self) -> bool:
+        """Are we connected via HTTP to the GoPro device?
+
+        Returns:
+            bool: True if yes, False if no
+        """
+        try:
+            return bool(self._cohn) or self._wifi.is_connected
+        except AttributeError:
+            return False
+
+    @property
+    def ble_command(self) -> BleCommands:
+        """Used to call the BLE commands
+
+        Returns:
+            BleCommands: the commands
+        """
+        return self._api.ble_command
+
+    @property
+    def ble_setting(self) -> BleSettings:
+        """Used to access the BLE settings
+
+        Returns:
+            BleSettings: the settings
+        """
+        return self._api.ble_setting
+
+    @property
+    def ble_status(self) -> BleStatuses:
+        """Used to access the BLE statuses
+
+        Returns:
+            BleStatuses: the statuses
+        """
+        return self._api.ble_status
+
+    @property
+    def http_command(self) -> HttpCommands:
+        """Used to access the Wifi commands
+
+        Returns:
+            HttpCommands: the commands
+        """
+        return self._api.http_command
+
+    @property
+    def http_setting(self) -> HttpSettings:
+        """Used to access the Wifi settings
+
+        Returns:
+            HttpSettings: the settings
+        """
+        return self._api.http_setting
+
+    async def open(self, timeout: int = 15, retries: int = 5) -> None:
+        """Perform all initialization commands for ble and wifi
+
+        For BLE: scan and find device, establish connection, discover characteristics, configure queries
+        start maintenance, and get Open GoPro version..
+
+        For Wifi: discover SSID and password, enable and connect. Or disable if not using.
+
+        Raises:
+            Exception: Any exceptions during opening are propagated through
+            InvalidOpenGoProVersion: Only 2.0 is supported
+
+        Args:
+            timeout (int): How long to wait for each connection before timing out. Defaults to 10.
+            retries (int): How many connection attempts before considering connection failed. Defaults to 5.
+        """
+        # Set up concurrency
+        self._loop = asyncio.get_running_loop()
+        self._open = False
+        self._ble_disconnect_event = asyncio.Event()
+
+        # If we are to perform BLE housekeeping
+        if self._should_maintain_state:
+            self._ready_lock = asyncio.Lock()
+            self._keep_alive_task = asyncio.create_task(self._periodic_keep_alive())
+            self._encoding = True
+            self._busy = True
+            self._encoding_started = asyncio.Event()
+
+        try:
+            await self._open_ble(timeout, retries)
+
+            # Set current dst-aware time. Don't assert on success since some old cameras don't support this command.
+            await self.ble_command.set_date_time_tz_dst(
+                **dict(zip(("date_time", "tz_offset", "is_dst"), get_current_dst_aware_time()))
+            )
+
+            # Find and configure API version
+            version = (await self.ble_command.get_open_gopro_api_version()).data
+            if version != self.version:
+                raise InvalidOpenGoProVersion(version)
+            logger.info(f"Using Open GoPro API version {version}")
+
+            # Establish Wifi connection if desired
+            if self._should_enable_wifi:
+                await self._open_wifi(timeout, retries)
+            else:
+                # Otherwise, turn off Wifi
+                logger.info("Turning off the camera's Wifi radio")
+                await self.ble_command.enable_wifi_ap(enable=False)
+            self._open = True
+
+        except Exception as e:
+            logger.error(f"Error while opening: {e}")
+            await self.close()
+            raise e
+
+    async def close(self) -> None:
+        """Safely stop the GoPro instance.
+
+        This will disconnect BLE and WiFI if applicable.
+
+        If not using the context manager, it is mandatory to call this before exiting the program in order to
+        prevent reconnection issues because the OS has never disconnected from the previous session.
+        """
+        await self._close_wifi()
+        await self._close_ble()
+        self._open = False
+
+    def register_update(self, callback: UpdateCb, update: UpdateType) -> None:
+        """Register for callbacks when an update occurs
+
+        Args:
+            callback (UpdateCb): callback to be notified in
+            update (UpdateType): update to register for
+        """
+        self._listeners[update].add(callback)
+
+    def unregister_update(self, callback: UpdateCb, update: UpdateType | None = None) -> None:
+        """Unregister for asynchronous update(s)
+
+        Args:
+            callback (UpdateCb): callback to stop receiving update(s) on
+            update (UpdateType | None): updates to unsubscribe for. Defaults to None (all
+                updates that use this callback will be unsubscribed).
+        """
+        if update:
+            self._listeners.get(update, set()).remove(callback)
+        else:
+            # If update was not specified, remove all uses of callback
+            for key in dict(self._listeners).keys():
+                try:
+                    self._listeners[key].remove(callback)
+                except KeyError:
+                    continue
+
+    @property
+    def is_open(self) -> bool:
+        """Is this client ready for communication?
+
+        Returns:
+            bool: True if yes, False if no
+        """
+        return self._open
+
+    @property
+    async def is_ready(self) -> bool:
+        """Is gopro ready to receive commands
+
+        Returns:
+            bool: yes if ready, no otherwise
+        """
+        return not (self._busy or self._encoding)
+
+    ##########################################################################################################
+    #### Abstracted commands
+
+    # TODO move these into delegate / mixin?
+
+    # TODO message rules are a mess here. Since these send other commands that need message rules, we deadlock
+    # if we try to apply message rules to these
+
+    async def _provision_cohn(self, timeout: int) -> bool:
+        """Provision the camera for Camera on the Home Network
+
+        Args:
+            timeout (int): time in seconds to wait for provisioning success
+
+        Returns:
+            bool: True if success, False otherwise
+        """
+        logger.info("Provisioning COHN")
+        provisioned = asyncio.Event()
+
+        async def wait_for_cohn_provisioned(_: Any, status: proto.NotifyCOHNStatus) -> None:
+            if status.enabled is True:
+                provisioned.set()
+
+        self.register_update(wait_for_cohn_provisioned, ActionId.RESPONSE_GET_COHN_STATUS)
+        # ALways override. Assume if we're here, we are purposely (re)configuring COHN
+        assert (await self.ble_command.cohn_create_certificate(override=True)).ok
+        try:
+            logger.debug("Waiting for COHN to provision")
+            await self.ble_command.cohn_get_status(register=True)
+            await asyncio.wait_for(provisioned.wait(), timeout)
+            logger.info("COHN is provisioned!!")
+            return True
+        except TimeoutError:
+            return False
+
+    # TODO allow cohn_info to be passed in
+    # TODO validate if network is connected if COHN needs to be configured
+    @GoProBase._ensure_opened((GoProMessageInterface.BLE,))
+    async def configure_cohn(self, timeout: int = 60) -> bool:
+        """Prepare Camera on the Home Network
+
+        Provision if not provisioned
+        Then wait for COHN to be connected and ready
+
+        Args:
+            timeout (int): time in seconds to wait for COHN to be ready. Defaults to 60.
+
+        Returns:
+            bool: True if success, False otherwise
+        """
+        status = (await self.ble_command.cohn_get_status(register=False)).data
+        # We need to provision if nor currently provisioned
+        if not status.enabled:
+            assert await self._provision_cohn(timeout)
+
+        credentials: asyncio.Queue[tuple[str, str]] = asyncio.Queue()
+
+        async def wait_for_cohn_ready(_: Any, status: proto.NotifyCOHNStatus) -> None:
+            if status.state == proto.EnumCOHNNetworkState.COHN_STATE_NetworkConnected:
+                await credentials.put((status.ipaddress, status.password))
+
+        # Now we need to wait for COHN to be ready
+        try:
+            self.register_update(wait_for_cohn_ready, ActionId.RESPONSE_GET_COHN_STATUS)
+            logger.info("Waiting for COHN to be connected")
+            await self.ble_command.cohn_get_status(register=True)
+            ip_address, password = await asyncio.wait_for(credentials.get(), timeout)
+            cert = (await self.ble_command.cohn_get_certificate()).data.cert
+            self._cohn = CohnInfo(ip_address, "gopro", password, cert)
+            logger.info(f"Using COHN Credentials: {self._cohn}")
+            return True
+        except TimeoutError:
+            return False
+
+    @property
+    async def is_cohn_provisioned(self) -> bool:
+        """Is COHN currently provisioned?
+
+        Get the current COHN status from the camera
+
+        Returns:
+            bool: True if COHN is provisioned, False otherwise
+        """
+        return (await self.ble_command.cohn_get_status(register=False)).data.enabled
+
+    @GoProBase._ensure_opened((GoProMessageInterface.BLE,))
+    async def keep_alive(self) -> bool:
+        """Send a heartbeat to prevent the BLE connection from dropping.
+
+        This is sent automatically by the GoPro instance if its `maintain_ble` argument is not False.
+
+        Returns:
+            bool: True if it succeeded,. False otherwise
+        """
+        return (await self.ble_setting.led.set(constants.LED.BLE_KEEP_ALIVE)).ok  # type: ignore
+
+    @GoProBase._ensure_opened((GoProMessageInterface.BLE,))
+    async def connect_to_access_point(self, ssid: str, password: str) -> bool:
+        """Connect the camera to a Wifi Access Point
+
+        Args:
+            ssid (str): SSID of AP
+            password (str): password of AP
+
+        Returns:
+            bool: True if AP is currently connected, False otherwise
+        """
+        scan_result: asyncio.Queue[proto.NotifStartScanning] = asyncio.Queue()
+        provisioned_result: asyncio.Queue[proto.NotifProvisioningState] = asyncio.Queue()
+
+        async def wait_for_scan(_: Any, result: proto.NotifStartScanning) -> None:
+            await scan_result.put(result)
+
+        async def wait_for_provisioning(_: Any, result: proto.NotifProvisioningState) -> None:
+            await provisioned_result.put(result)
+
+        # Wait to receive scanning success
+        logger.info("Scanning for Wifi networks")
+        self.register_update(wait_for_scan, ActionId.NOTIF_START_SCAN)
+        await self.ble_command.scan_wifi_networks()
+        if (sresult := await scan_result.get()).scanning_state != proto.EnumScanning.SCANNING_SUCCESS:
+            logger.error(f"Scan failed: {str(sresult.scanning_state)}")
+            return False
+        scan_id = sresult.scan_id
+        self.unregister_update(wait_for_scan)
+
+        # Get scan results and see if we need to provision
+        for entry in (await self.ble_command.get_ap_entries(scan_id=scan_id)).data.entries:
+            if entry.ssid == ssid:
+                self.register_update(wait_for_provisioning, ActionId.NOTIF_PROVIS_STATE)
+                # Are we already provisioned?
+                if entry.scan_entry_flags & proto.EnumScanEntryFlags.SCAN_FLAG_CONFIGURED:
+                    logger.info(f"Connecting to already provisioned network {ssid}...")
+                    await self.ble_command.request_wifi_connect(ssid=ssid)
+                else:
+                    logger.info(f"Provisioning new network {ssid}...")
+                    await self.ble_command.request_wifi_connect_new(ssid=ssid, password=password)
+                if (
+                    presult := (await provisioned_result.get())
+                ).provisioning_state != proto.EnumProvisioning.PROVISIONING_SUCCESS_NEW_AP:
+                    logger.error(f"Provision failed: {str(presult.provisioning_state)}")
+                    return False
+                self.unregister_update(wait_for_provisioning)
+                logger.info(f"Successfully connected to {ssid}")
+                return True
+        logger.error(f"Could not find ssid {ssid}")
+        return False
+
+    ##########################################################################################################
+    #                                 End Public API
+    ##########################################################################################################
+
+    async def _enforce_message_rules(
+        self, wrapped: Callable, message: Message, rules: MessageRules = MessageRules(), **kwargs: Any
+    ) -> GoProResp:
+        # Acquire ready lock unless we are initializing or this is a Set Shutter Off command
+        if self._should_maintain_state and self.is_open and not rules.is_fastpass(**kwargs):
+            logger.trace(f"{wrapped.__name__} acquiring lock")  # type: ignore
+            await self._ready_lock.acquire()
+            logger.trace(f"{wrapped.__name__} has the lock")  # type: ignore
+            self._lock_owner = WirelessGoPro._LockOwner.RULE_ENFORCER
+            response = await wrapped(message, **kwargs)
+        else:  # Either we're not maintaining state, we're not opened yet, or this is a fastpass message
+            response = await wrapped(message, **kwargs)
+
+        # Release the lock if we acquired it
+        if self._should_maintain_state:
+            if self._lock_owner is WirelessGoPro._LockOwner.RULE_ENFORCER:
+                logger.trace(f"{wrapped.__name__} releasing the lock")  # type: ignore
+                self._lock_owner = None
+                self._ready_lock.release()
+                logger.trace(f"{wrapped.__name__} released the lock")  # type: ignore
+            # Is there any special handling required after receiving the response?
+            if rules.should_wait_for_encoding_start(**kwargs):
+                logger.trace("Waiting to receive encoding started.")  # type: ignore
+                await self._encoding_started.wait()
+                self._encoding_started.clear()
+        return response
+
+    async def _notify_listeners(self, update: UpdateType, value: Any) -> None:
+        """Notify all registered listeners of this update
+
+        Args:
+            update (UpdateType): update to notify
+            value (Any): value to notify
+        """
+        for listener in self._listeners.get(update, []):
+            await listener(update, value)
+
+    async def _periodic_keep_alive(self) -> None:
+        """Task to periodically send the keep alive message via BLE."""
+        while True:
+            await asyncio.sleep(KEEP_ALIVE_INTERVAL)
+            if self.is_ble_connected:
+                await self.keep_alive()
+
+    async def _open_ble(self, timeout: int = 10, retries: int = 5) -> None:
+        """Connect the instance to a device via BLE.
+
+        Args:
+            timeout (int): Time in seconds before considering establishment failed. Defaults to 10 seconds.
+            retries (int): How many tries to reconnect after failures. Defaults to 5.
+        """
+        # Establish connection, pair, etc.
+        await self._ble.open(timeout, retries)
+        # Start state maintenance
+        if self._should_maintain_state:
+            await self._ready_lock.acquire()
+            encoding = (await self.ble_status.encoding.register_value_update(self._update_internal_state)).data
+            await self._update_internal_state(StatusId.ENCODING, encoding)
+            busy = (await self.ble_status.busy.register_value_update(self._update_internal_state)).data
+            await self._update_internal_state(StatusId.BUSY, busy)
+        logger.info("BLE is ready!")
+
+    async def _update_internal_state(self, update: UpdateType, value: int) -> None:
+        """Update the internal state based on a status update.
+
+        # Note!!! This needs to be reentrant-safe
+
+        Used to update encoding and / or busy status
+
+        Args:
+            update (UpdateType): type of update (status ID)
+            value (int): updated value
+        """
+        # Cancel any currently pending state update tasks
+        for task in self._state_tasks:
+            logger.trace("Cancelling pending acquire task.")  # type: ignore
+            task.cancel()
+        self._state_tasks = []
+
+        logger.trace(f"State update received {update.name} ==> {value}")  # type: ignore
+        should_notify_encoding = False
+        if update == StatusId.ENCODING:
+            self._encoding = bool(value)
+            if self._encoding:
+                should_notify_encoding = True
+        elif update == StatusId.BUSY:
+            self._busy = bool(value)
+        logger.trace(f"Current internal states: {self._encoding=} {self._busy=}")  # type: ignore
+
+        if self._lock_owner is WirelessGoPro._LockOwner.STATE_MANAGER and await self.is_ready:
+            logger.trace("Control releasing lock")  # type: ignore
+            self._lock_owner = None
+            self._ready_lock.release()
+            logger.trace("Control released lock")  # type: ignore
+        elif not (self._lock_owner is WirelessGoPro._LockOwner.STATE_MANAGER) and not await self.is_ready:
+            logger.trace("Control acquiring lock")  # type: ignore
+            task = asyncio.create_task(self._ready_lock.acquire())
+            self._state_tasks.append(task)
+            await task
+            logger.trace("Control has lock")  # type: ignore
+            self._lock_owner = WirelessGoPro._LockOwner.STATE_MANAGER
+
+        if should_notify_encoding and self.is_open:
+            logger.trace("Control setting encoded started")  # type: ignore
+            self._encoding_started.set()
+
+    async def _route_response(self, response: GoProResp) -> None:
+        """After parsing response, route it to any stakeholders (such as registered listeners)
+
+        Args:
+            response (GoProResp): parsed response to route
+        """
+        original_response = deepcopy(response)
+        # We only support queries for either one ID or all ID's. If this is an individual query, extract the value
+        # for cleaner response data
+        if response._is_query and not response._is_push and len(response.data) == 1:
+            response.data = list(response.data.values())[0]
+
+        # Check if this is the awaited synchronous response (id matches). Note! these have to come in order.
+        if await self._sync_resp_wait_q.peek_front() == response.identifier:
+            logger.info(Logger.build_log_rx_str(original_response, asynchronous=False))
+            # Dequeue it and put this on the ready queue
+            await self._sync_resp_wait_q.get()
+            await self._sync_resp_ready_q.put(response)
+        # If this wasn't the awaited synchronous response...
+        else:
+            logger.info(Logger.build_log_rx_str(original_response, asynchronous=True))
+        if response._is_push:
+            for update_id, value in response.data.items():
+                await self._notify_listeners(update_id, value)
+        elif isinstance(response.identifier, ActionId):
+            await self._notify_listeners(response.identifier, response.data)
+
+    def _notification_handler(self, handle: int, data: bytearray) -> None:
+        """Receive notifications from the BLE controller.
+
+        Args:
+            handle (int): Attribute handle that notification was received on.
+            data (bytearray): Bytestream that was received.
+        """
+
+        async def _async_notification_handler() -> None:
+            # Responses we don't care about. For now, just the BLE-spec defined battery characteristic
+            if (uuid := self._ble.gatt_db.handle2uuid(handle)) == GoProUUID.BATT_LEVEL:
+                return
+            logger.debug(f'Received response on BleUUID [{uuid}]: {data.hex(":")}')
+            # Add to response dict if not already there
+            if uuid not in self._active_builders:
+                builder = BleRespBuilder()
+                builder.set_uuid(uuid)
+                self._active_builders[uuid] = builder
+            # Accumulate the packet
+            self._active_builders[uuid].accumulate(data)
+            if (builder := self._active_builders[uuid]).is_finished_accumulating:
+                logger.trace(f"Finished accumulating on {uuid}")  # type: ignore
+                # Clear active response from response dict
+                del self._active_builders[uuid]
+                await self._route_response(builder.build())
+
+        asyncio.run_coroutine_threadsafe(_async_notification_handler(), self._loop)
+
+    async def _close_ble(self) -> None:
+        """Terminate BLE connection if it is connected"""
+        if self.is_ble_connected and self._ble is not None:
+            if self._should_maintain_state:
+                self._keep_alive_task.cancel()
+            await self._ble.close()
+            await self._ble_disconnect_event.wait()
+            # TODO this event is never cleared since this object is not designed to be re-opened.
+
+    def _disconnect_handler(self, _: Any) -> None:
+        """Disconnect callback from BLE controller
+
+        Raises:
+            ConnectionTerminated: We entered this callback in an unexpected state.
+        """
+        if self._ble_disconnect_event.is_set():
+            raise ConnectionTerminated("BLE connection terminated unexpectedly.")
+        self._ble_disconnect_event.set()
+
+    @GoProBase._ensure_opened((GoProMessageInterface.BLE,))
+    @enforce_message_rules
+    async def _send_ble_message(
+        self, message: BleMessage, rules: MessageRules = MessageRules(), **kwargs: Any
+    ) -> GoProResp:
+        # Store information on the response we are expecting
+        await self._sync_resp_wait_q.put(message._identifier)
+        logger.info(Logger.build_log_tx_str(pretty_print(message._as_dict(**kwargs))))
+
+        # Fragment data and write it
+        for packet in self._fragment(message._build_data(**kwargs)):
+            logger.debug(f"Writing to [{message._uuid.name}] UUID: {packet.hex(':')}")
+            await self._ble.write(message._uuid, packet)
+
+        # Wait to be notified that response was received
+        try:
+            response = await asyncio.wait_for(self._sync_resp_ready_q.get(), WirelessGoPro.WRITE_TIMEOUT)
+        except queue.Empty as e:
+            logger.error(f"Response timeout of {WirelessGoPro.WRITE_TIMEOUT} seconds!")
+            raise ResponseTimeout(WirelessGoPro.WRITE_TIMEOUT) from e
+
+        # Check status
+        if not response.ok:
+            logger.warning(f"Received non-success status: {response.status}")
+
+        return response
+
+    @GoProBase._ensure_opened((GoProMessageInterface.BLE,))
+    @enforce_message_rules
+    async def _read_ble_characteristic(
+        self, message: BleMessage, rules: MessageRules = MessageRules(), **kwargs: Any
+    ) -> GoProResp:
+        received_data = await self._ble.read(message._uuid)
+        logger.debug(f"Reading from {message._uuid.name}")
+        builder = BleRespBuilder()
+        builder.set_uuid(message._uuid)
+        builder.set_packet(received_data)
+        return builder.build()
+
+    # TODO make decorator?
+    def _handle_cohn(self, message: HttpMessage) -> HttpMessage:
+        """Prepend COHN headers if COHN is enabled
+
+        Args:
+            message (HttpMessage): HTTP message to append headers to
+
+        Returns:
+            HttpMessage: potentially modified HTTP message
+        """
+        if self._cohn:
+            message._headers["Authorization"] = self._cohn.auth_token
+            message._certificate = self._cohn.cert_path
+        return message
+
+    async def _get_json(self, message: HttpMessage, *args: Any, **kwargs: Any) -> GoProResp:
+        message = self._handle_cohn(message)
+        return await super()._get_json(*args, message=message, **kwargs)
+
+    async def _get_stream(self, message: HttpMessage, *args: Any, **kwargs: Any) -> GoProResp:
+        message = self._handle_cohn(message)
+        return await super()._get_stream(*args, message=message, **kwargs)
+
+    async def _put_json(self, message: HttpMessage, *args: Any, **kwargs: Any) -> GoProResp:
+        message = self._handle_cohn(message)
+        return await super()._put_json(*args, message=message, **kwargs)
+
+    @GoProBase._ensure_opened((GoProMessageInterface.BLE,))
+    async def _open_wifi(self, timeout: int = 30, retries: int = 5) -> None:
+        """Connect to a GoPro device via Wifi.
+
+        Args:
+            timeout (int): Time before considering establishment failed. Defaults to 10 seconds.
+            retries (int): How many tries to reconnect after failures. Defaults to 5.
+
+        Raises:
+            ConnectFailed: Was not able to establish the Wifi Connection
+        """
+        logger.info("Discovering Wifi AP info and enabling via BLE")
+        password = (await self.ble_command.get_wifi_password()).data
+        ssid = (await self.ble_command.get_wifi_ssid()).data
+        for retry in range(1, retries):
+            try:
+                assert (await self.ble_command.enable_wifi_ap(enable=True)).ok
+                self._wifi.open(ssid, password, timeout, 1)
+                break
+            except ConnectFailed:
+                logger.warning(f"Wifi connection failed. Retrying #{retry}")
+                # In case camera Wifi is in strange disable, reset it
+                assert (await self.ble_command.enable_wifi_ap(enable=False)).ok
+        else:
+            raise ConnectFailed("Wifi Connection failed", timeout, retries)
+
+    async def _close_wifi(self) -> None:
+        """Terminate the Wifi connection."""
+        if hasattr(self, "_wifi"):  # Corner case where instantiation fails before superclass is initialized
+            self._wifi.close()
+        if self.is_ble_connected:
+            assert (await self.ble_command.enable_wifi_ap(enable=False)).ok
+
+    @property
+    def _base_url(self) -> str:
+        return f"https://{self._cohn.ip_address}/" if self._cohn else "http://10.5.5.9:8080/"
+
+    @property
+    def _api(self) -> WirelessApi:
+        return self._wireless_api