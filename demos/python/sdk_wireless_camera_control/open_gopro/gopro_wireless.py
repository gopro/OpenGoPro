# gopro.py/Open GoPro, Version 2.0 (C) Copyright 2021 GoPro, Inc. (http://gopro.com/OpenGoPro).
# This copyright was auto-generated on Wed, Sep  1, 2021  5:05:47 PM

"""Implements top level interface to GoPro module."""

from __future__ import annotations

import asyncio
import enum
import logging
import queue
from collections import defaultdict
from copy import deepcopy
from pathlib import Path
from typing import Any, Callable, Final

from tinydb import TinyDB

# These are imported this way for monkeypatching in pytest
import open_gopro.features.access_point
import open_gopro.features.cohn
from open_gopro import proto
from open_gopro.api import (
    BleCommands,
    BleSettings,
    BleStatuses,
    HttpCommands,
    HttpSettings,
    WirelessApi,
)
from open_gopro.ble import BleakWrapperController, BleUUID
from open_gopro.ble.controller import BLEController
from open_gopro.communicator_interface import (
    BleMessage,
    GoProBle,
    GoProWirelessInterface,
    HttpMessage,
    Message,
    MessageRules,
)
from open_gopro.constants import ActionId, GoProUUID, StatusId
from open_gopro.constants.settings import SettingId
from open_gopro.exceptions import (
    ConnectFailed,
    ConnectionTerminated,
    GoProNotOpened,
    InterfaceConfigFailure,
    InvalidOpenGoProVersion,
    ResponseTimeout,
)
from open_gopro.gopro_base import (
    GoProBase,
    GoProMessageInterface,
    enforce_message_rules,
)
from open_gopro.logger import Logger
from open_gopro.models import CohnInfo, GoProResp
from open_gopro.parsers.response import BleRespBuilder
from open_gopro.types import ResponseType, UpdateCb, UpdateType
from open_gopro.util import SnapshotQueue, get_current_dst_aware_time, pretty_print
from open_gopro.wifi import WifiCli
from open_gopro.wifi.controller import WifiController

logger = logging.getLogger(__name__)


class WirelessGoPro(GoProBase[WirelessApi], GoProWirelessInterface):
    """The top-level BLE and Wifi interface to a Wireless GoPro device.

    See the `Open GoPro SDK <https://gopro.github.io/OpenGoPro/python_sdk>`_ for complete documentation.

    This will handle, for BLE:

    - discovering target GoPro device
    - establishing the connection
    - discovering GATT characteristics
    - enabling notifications
    - discovering Open GoPro version
    - setting the date, time, timezone, and DST
    - transferring data

    This will handle, for Wifi:

    - finding SSID and password
    - establishing Wifi connection
    - transferring data

    It will also do some synchronization, etc:

    - ensuring camera is ready / not encoding before transferring data
    - sending keep alive signal periodically

    If no target arg is passed in, the first discovered BLE GoPro device will be connected to.

    It can be used via context manager:

    >>> async with WirelessGoPro() as gopro:
    >>>     # Send some messages now

    Or without:

    >>> gopro = WirelessGoPro()
    >>> await gopro.open()
    >>> # Send some messages now

    Attributes:
        WRITE_TIMEOUT (Final[int]): BLE Write Timeout. Not configurable.

    Args:
        target (Pattern | None): A regex to search for the target GoPro's name. For example, "GoPro 0456").
            Defaults to None (i.e. connect to first discovered GoPro)
        wifi_interface (str | None): Set to specify the wifi interface the local machine will use to connect
            to the GoPro. If None (or not set), first discovered interface will be used.
        sudo_password (str | None): User password for sudo. If not passed, you will be prompted if a password
            is needed which should only happen on Nix systems.
        enable_wifi (bool): Optionally do not enable Wifi if set to False. Defaults to True.
        **kwargs (Any): additional parameters for internal use / testing

    Raises:
        InterfaceConfigFailure: In order to communicate via Wifi, there must be an available
            Wifi Interface. By default during initialization, the Wifi driver will attempt to automatically
            discover such an interface. If it does not find any, it will raise this exception. Note that
            the interface can also be specified manually with the 'wifi_interface' argument.
    """

    WRITE_TIMEOUT: Final[int] = 5

    class _LockOwner(enum.Enum):
        """Current owner of the communication lock"""

        RULE_ENFORCER = enum.auto()
        STATE_MANAGER = enum.auto()

    class Interface(enum.Enum):
        BLE = enum.auto()
        WIFI_AP = enum.auto()
        COHN = enum.auto()  # WIFI_STA

    def __init__(
        self,
        target: str | None = None,
        host_wifi_interface: str | None = None,
        host_sudo_password: str | None = None,
        cohn_credentials: CohnInfo | None = None,
        cohn_db: Path = Path("cohn_db.json"),
        interfaces: set[WirelessGoPro.Interface] = {Interface.BLE, Interface.WIFI_AP},
        **kwargs: Any,
    ) -> None:
        GoProBase.__init__(self, **kwargs)
        # Store initialization information
        self._should_enable_wifi = WirelessGoPro.Interface.WIFI_AP in interfaces
        self._should_enable_ble = WirelessGoPro.Interface.BLE in interfaces
        self._should_enable_cohn = WirelessGoPro.Interface.COHN in interfaces
        self._cohn_db_path = cohn_db
        self._cohn_credentials = cohn_credentials
        self._is_cohn_configured = False

        # Valid parameter selections
        if self._should_enable_wifi and self._should_enable_cohn:
            raise ValueError("Can not have simultaneous COHN and Wifi Access Point connections")
        if self._should_enable_wifi and not self._should_enable_ble:
            raise ValueError("Can not have Wifi Access Point connection without BLE")

        self._identifier = target

        ble_adapter: type[BLEController] = kwargs.get("ble_adapter", BleakWrapperController)
        wifi_adapter: type[WifiController] = kwargs.get("wifi_adapter", WifiCli)
        # Set up API delegate
        self._wireless_api = WirelessApi(self)
        self._keep_alive_interval: int = kwargs.get("keep_alive_interval", 3)

        try:
            # Initialize GoPro Communication Client
            GoProWirelessInterface.__init__(
                self,
                ble_controller=ble_adapter(self._handle_exception),
                wifi_controller=wifi_adapter(host_wifi_interface, password=host_sudo_password),
                disconnected_cb=self._disconnect_handler,
                notification_cb=self._notification_handler,
                target=target,
            )
        except InterfaceConfigFailure as e:
            logger.error(
                "Could not find a suitable Wifi Interface. If there is an available Wifi interface, try passing it manually with the 'wifi_interface' argument."
            )
            raise e

        # Feature delegates
        self._cohn: open_gopro.features.cohn.CohnFeature
        self._access_point: open_gopro.features.access_point.AccessPointFeature

        # Builders for currently accumulating synchronous responses, indexed by GoProUUID. This assumes there
        # can only be one active response per BleUUID
        self._active_builders: dict[BleUUID, BleRespBuilder] = {}
        # Responses that we are waiting for.
        self._sync_resp_wait_q: SnapshotQueue[ResponseType] = SnapshotQueue()
        # Synchronous response that has been parsed and are ready for their sender to receive as the response.
        self._sync_resp_ready_q: SnapshotQueue[GoProResp] = SnapshotQueue()

        self._listeners: dict[UpdateType | GoProBle._CompositeRegisterType, set[UpdateCb]] = defaultdict(set)

        # To be set up when opening in async context
        self._loop: asyncio.AbstractEventLoop
        self._open = False
        self._is_ble_connected = False
        self._ble_disconnect_event: asyncio.Event

        if self._should_maintain_state:
            self._state_tasks: list[asyncio.Task] = []
            self._lock_owner: WirelessGoPro._LockOwner | None = WirelessGoPro._LockOwner.STATE_MANAGER
            self._ready_lock: asyncio.Lock
            self._keep_alive_task: asyncio.Task
            self._encoding: bool
            self._busy: bool
            self._encoding_started: asyncio.Event

    @property
    def cohn(self) -> open_gopro.features.cohn.CohnFeature:
        try:
            return self._cohn
        except AttributeError:
            raise GoProNotOpened("")

    @property
    def access_point(self) -> open_gopro.features.access_point.AccessPointFeature:
        try:
            return self._access_point
        except AttributeError:
            raise GoProNotOpened("")

    @property
    def identifier(self) -> str:
        """Get a unique identifier for this instance.

        The identifier is the last 4 digits of the camera. That is, the same string that is used to
        scan for the camera for BLE.

        If no target has been provided and a camera is not yet found, this will be None

        Raises:
            GoProNotOpened: Client is not opened yet so no identifier is available

        Returns:
            str: last 4 digits if available, else None
        """
        if not self._identifier:
            raise RuntimeError("Identifier not yet set")
        return self._identifier

    @property
    def is_ble_connected(self) -> bool:
        """Are we connected via BLE to the GoPro device?

        Returns:
            bool: True if yes, False if no
        """
        # We can't rely on the BLE Client since it can be connected but not ready
        return self._is_ble_connected

    @property
    def is_http_connected(self) -> bool:
        """Are we connected via HTTP to the GoPro device?

        Returns:
            bool: True if yes, False if no
        """
        return self._is_cohn_configured or self._wifi.is_connected

    @property
    def ble_command(self) -> BleCommands:
        """Used to call the BLE commands

        Returns:
            BleCommands: the commands
        """
        return self._api.ble_command

    @property
    def ble_setting(self) -> BleSettings:
        """Used to access the BLE settings

        Returns:
            BleSettings: the settings
        """
        return self._api.ble_setting

    @property
    def ble_status(self) -> BleStatuses:
        """Used to access the BLE statuses

        Returns:
            BleStatuses: the statuses
        """
        return self._api.ble_status

    @property
    def http_command(self) -> HttpCommands:
        """Used to access the Wifi commands

        Returns:
            HttpCommands: the commands
        """
        return self._api.http_command

    @property
    def http_setting(self) -> HttpSettings:
        """Used to access the Wifi settings

        Returns:
            HttpSettings: the settings
        """
        return self._api.http_setting

    async def open(self, timeout: int = 15, retries: int = 5) -> None:
        """Perform all initialization commands for ble and wifi

        For BLE: scan and find device, establish connection, discover characteristics, configure queries
        start maintenance, and get Open GoPro version..

        For Wifi: discover SSID and password, enable and connect. Or disable if not using.

        Raises:
            Exception: Any exceptions during opening are propagated through
            InvalidOpenGoProVersion: Only 2.0 is supported

        Args:
            timeout (int): How long to wait for each connection before timing out. Defaults to 10.
            retries (int): How many connection attempts before considering connection failed. Defaults to 5.
        """
        # Set up concurrency
        self._loop = asyncio.get_running_loop()
        self._ble_disconnect_event = asyncio.Event()

        self._cohn = open_gopro.features.cohn.CohnFeature(
            cohn_db=TinyDB(self._cohn_db_path, indent=4),
            gopro=self,
            loop=self._loop,
            cohn_credentials=self._cohn_credentials,
        )
        self._access_point = open_gopro.features.access_point.AccessPointFeature(self, self._loop)

        # If we are to perform BLE housekeeping
        if self._should_maintain_state:
            self._ready_lock = asyncio.Lock()
            self._keep_alive_task = asyncio.create_task(self._periodic_keep_alive())
            self._encoding = True
            self._busy = True
            self._encoding_started = asyncio.Event()

        RETRIES = 5
        for retry in range(RETRIES):
            try:
                if self._should_enable_ble:
                    await self._open_ble(timeout, retries)

                    # TODO need to handle sending these if BLE does not exist
                    await self.ble_command.set_third_party_client_info()
                    # Set current dst-aware time. Don't assert on success since some old cameras don't support this command.
                    await self.ble_command.set_date_time_tz_dst(
                        **dict(zip(("date_time", "tz_offset", "is_dst"), get_current_dst_aware_time()))
                    )

<<<<<<< HEAD
                    # Find and configure API version
                    version = (await self.ble_command.get_open_gopro_api_version()).data
                    if version != self.version:
                        raise InvalidOpenGoProVersion(version)
                    logger.info(f"Using Open GoPro API version {version}")
=======
                await self.ble_command.set_third_party_client_info()
                # Set current dst-aware time. Don't assert on success since some old cameras don't support this command.
                dt, tz_offset, is_dst = get_current_dst_aware_time()
                await self.ble_command.set_date_time_tz_dst(date_time=dt, tz_offset=tz_offset, is_dst=is_dst)
>>>>>>> 5ed60209

                    await self.cohn.wait_for_ready()

                # Establish Wifi / COHN connection if desired
                if self._should_enable_wifi:
                    await self._open_wifi(timeout, retries)
                elif self._should_enable_cohn:
                    if await self.cohn.is_configured:
                        self._is_cohn_configured = True
                    else:
                        logger.warning("COHN needs to be configured.")

                # We need at least one connection to continue
                if not self.is_ble_connected and not self.is_http_connected:
                    raise InterfaceConfigFailure("No connections were established.")
                if not self.is_ble_connected and self._should_maintain_state:
                    logger.warning("Can not maintain state without BLE")
                    self._should_maintain_state = False
                self._open = True
                return

            except Exception as e:  # pylint: disable=broad-exception-caught
                logger.error(f"Error while opening: {e}")
                await self.close()
                if retry >= RETRIES - 1:
                    raise e

    async def close(self) -> None:
        """Safely stop the GoPro instance.

        This will disconnect BLE and WiFI if applicable.

        If not using the context manager, it is mandatory to call this before exiting the program in order to
        prevent reconnection issues because the OS has never disconnected from the previous session.
        """
        await self._close_wifi()
        await self._close_ble()
        self._open = False

    def register_update(self, callback: UpdateCb, update: UpdateType) -> None:
        """Register for callbacks when an update occurs

        Args:
            callback (UpdateCb): callback to be notified in
            update (UpdateType): update to register for
        """
        return self._register_update(callback, update)

    def _register_update(self, callback: UpdateCb, update: GoProBle._CompositeRegisterType | UpdateType) -> None:
        """Common register method for both public UpdateType and "protected" internal register type

        Args:
            callback (UpdateCb): callback to register
            update (GoProBle._CompositeRegisterType | UpdateType): update type to register for
        """
        self._listeners[update].add(callback)

    def unregister_update(self, callback: UpdateCb, update: UpdateType | None = None) -> None:
        """Unregister for asynchronous update(s)

        Args:
            callback (UpdateCb): callback to stop receiving update(s) on
            update (UpdateType | None): updates to unsubscribe for. Defaults to None (all
                updates that use this callback will be unsubscribed).
        """
        return self._unregister_update(callback, update)

    def _unregister_update(
        self, callback: UpdateCb, update: GoProBle._CompositeRegisterType | UpdateType | None = None
    ) -> None:
        """Common unregister method for both public UpdateType and "protected" internal register type

        Args:
            callback (UpdateCb): callback to unregister
            update (GoProBle._CompositeRegisterType | UpdateType | None, optional): Update type to unregister for. Defaults to
                    None which will unregister the callback for all update types.
        """
        if update:
            try:
                self._listeners.get(update, set()).remove(callback)
            except KeyError:
                # This is possible if, for example, the register occurred with register and the unregister is now an
                # individual setting / status
                return
        else:
            # If update was not specified, remove all uses of callback
            for key in dict(self._listeners).keys():
                try:
                    self._listeners[key].remove(callback)
                except KeyError:
                    continue

    @property
    def is_open(self) -> bool:
        """Is this client ready for communication?

        Returns:
            bool: True if yes, False if no
        """
        return self._open

    @property
    async def is_ready(self) -> bool:
        """Is gopro ready to receive commands

        Returns:
            bool: yes if ready, no otherwise
        """
        return not (self._busy or self._encoding)

    ##########################################################################################################
    #### Abstracted commands

    @GoProBase._ensure_opened((GoProMessageInterface.BLE,))
    async def keep_alive(self) -> bool:
        """Send a heartbeat to prevent the BLE connection from dropping.

        This is sent automatically by the GoPro instance if its `maintain_ble` argument is not False.

        Returns:
            bool: True if it succeeded,. False otherwise

        """
        return (await self.ble_setting.led.set(66)).ok  # type: ignore

    ##########################################################################################################
    #                                 End Public API
    ##########################################################################################################

    async def _enforce_message_rules(
        self, wrapped: Callable, message: Message, rules: MessageRules = MessageRules(), **kwargs: Any
    ) -> GoProResp:
        # Acquire ready lock unless we are initializing or this is a Set Shutter Off command
        if self._should_maintain_state and self.is_open and not rules.is_fastpass(**kwargs):
            logger.trace(f"{wrapped.__name__} acquiring lock")  # type: ignore
            await self._ready_lock.acquire()
            logger.trace(f"{wrapped.__name__} has the lock")  # type: ignore
            self._lock_owner = WirelessGoPro._LockOwner.RULE_ENFORCER
            response = await wrapped(message, **kwargs)
        else:  # Either we're not maintaining state, we're not opened yet, or this is a fastpass message
            response = await wrapped(message, **kwargs)

        # Release the lock if we acquired it
        if self._should_maintain_state:
            if self._lock_owner is WirelessGoPro._LockOwner.RULE_ENFORCER:
                logger.trace(f"{wrapped.__name__} releasing the lock")  # type: ignore
                self._lock_owner = None
                self._ready_lock.release()
                logger.trace(f"{wrapped.__name__} released the lock")  # type: ignore
            # Is there any special handling required after receiving the response?
            if rules.should_wait_for_encoding_start(**kwargs):
                logger.trace("Waiting to receive encoding started.")  # type: ignore
                await self._encoding_started.wait()
                self._encoding_started.clear()
        return response

    async def _notify_listeners(self, update: UpdateType, value: Any) -> None:
        """Notify all registered listeners of this update

        Args:
            update (UpdateType): update to notify
            value (Any): value to notify
        """
        listeners: set[UpdateCb] = set()
        # check individual updates
        for listener in self._listeners.get(update, []):
            listeners.add(listener)
        # Now check our internal composite updates
        match update:
            case StatusId():
                for listener in self._listeners.get(GoProBle._CompositeRegisterType.ALL_STATUSES, []):
                    listeners.add(listener)
            case SettingId():
                for listener in self._listeners.get(GoProBle._CompositeRegisterType.ALL_SETTINGS, []):
                    listeners.add(listener)
        for listener in listeners:
            await listener(update, value)

    async def _periodic_keep_alive(self) -> None:
        """Task to periodically send the keep alive message via BLE."""
        while True:
            if self.is_ble_connected:
                if not await self.keep_alive():
                    logger.error("Failed to send keep alive")
            await asyncio.sleep(self._keep_alive_interval)

    async def _open_ble(self, timeout: int = 10, retries: int = 5) -> None:
        """Connect the instance to a device via BLE.

        Args:
            timeout (int): Time in seconds before considering establishment failed. Defaults to 10 seconds.
            retries (int): How many tries to reconnect after failures. Defaults to 5.
        """
        # Establish connection, pair, etc.
        await self._ble.open(timeout, retries)
        self._is_ble_connected = True
        # Start state maintenance
        if self._should_maintain_state:
            self._ble_disconnect_event.clear()
            await self._ready_lock.acquire()
            encoding = (await self.ble_status.encoding.register_value_update(self._update_internal_state)).data
            await self._update_internal_state(StatusId.ENCODING, encoding)
            busy = (await self.ble_status.busy.register_value_update(self._update_internal_state)).data
            await self._update_internal_state(StatusId.BUSY, busy)
        logger.info("BLE is ready!")

    async def _update_internal_state(self, update: UpdateType, value: int) -> None:
        """Update the internal state based on a status update.

        # Note!!! This needs to be reentrant-safe

        Used to update encoding and / or busy status

        Args:
            update (UpdateType): type of update (status ID)
            value (int): updated value
        """
        # Cancel any currently pending state update tasks
        for task in self._state_tasks:
            logger.trace("Cancelling pending acquire task.")  # type: ignore
            task.cancel()
        self._state_tasks = []

        logger.trace(f"State update received {update.name} ==> {value}")  # type: ignore
        should_notify_encoding = False
        if update == StatusId.ENCODING:
            self._encoding = bool(value)
            if self._encoding:
                should_notify_encoding = True
        elif update == StatusId.BUSY:
            self._busy = bool(value)
        logger.trace(f"Current internal states: {self._encoding=} {self._busy=}")  # type: ignore

        if self._lock_owner is WirelessGoPro._LockOwner.STATE_MANAGER and await self.is_ready:
            logger.trace("Control releasing lock")  # type: ignore
            self._lock_owner = None
            self._ready_lock.release()
            logger.trace("Control released lock")  # type: ignore
        elif not (self._lock_owner is WirelessGoPro._LockOwner.STATE_MANAGER) and not await self.is_ready:
            logger.trace("Control acquiring lock")  # type: ignore
            task = asyncio.create_task(self._ready_lock.acquire())
            self._state_tasks.append(task)
            await task
            logger.trace("Control has lock")  # type: ignore
            self._lock_owner = WirelessGoPro._LockOwner.STATE_MANAGER

        if should_notify_encoding and self.is_open:
            logger.trace("Control setting encoded started")  # type: ignore
            self._encoding_started.set()

    async def _route_response(self, response: GoProResp) -> None:
        """After parsing response, route it to any stakeholders (such as registered listeners)

        Args:
            response (GoProResp): parsed response to route
        """
        original_response = deepcopy(response)
        # We only support queries for either one ID or all ID's. If this is an individual query, extract the value
        # for cleaner response data
        if response._is_query and not response._is_push and len(response.data) == 1:
            response.data = list(response.data.values())[0]

        # Check if this is the awaited synchronous response (id matches). Note! these have to come in order.
        if await self._sync_resp_wait_q.peek_front() == response.identifier:
            logger.info(Logger.build_log_rx_str(original_response, asynchronous=False))
            # Dequeue it and put this on the ready queue
            await self._sync_resp_wait_q.get()
            await self._sync_resp_ready_q.put(response)
        # If this wasn't the awaited synchronous response...
        else:
            logger.info(Logger.build_log_rx_str(original_response, asynchronous=True))
        if response._is_push:
            for update_id, value in response.data.items():
                await self._notify_listeners(update_id, value)
        elif isinstance(response.identifier, ActionId):
            await self._notify_listeners(response.identifier, response.data)

    def _notification_handler(self, handle: int, data: bytearray) -> None:
        """Receive notifications from the BLE controller.

        Args:
            handle (int): Attribute handle that notification was received on.
            data (bytearray): Bytestream that was received.
        """

        async def _async_notification_handler() -> None:
            # Responses we don't care about. For now, just the BLE-spec defined battery characteristic
            if (uuid := self._ble.gatt_db.handle2uuid(handle)) == GoProUUID.BATT_LEVEL:
                return
            logger.debug(f'Received response on BleUUID [{uuid}]: {data.hex(":")}')
            # Add to response dict if not already there
            if uuid not in self._active_builders:
                builder = BleRespBuilder()
                builder.set_uuid(uuid)
                self._active_builders[uuid] = builder
            # Accumulate the packet
            self._active_builders[uuid].accumulate(data)
            if (builder := self._active_builders[uuid]).is_finished_accumulating:
                logger.trace(f"Finished accumulating on {uuid}")  # type: ignore
                # Clear active response from response dict
                del self._active_builders[uuid]
                await self._route_response(builder.build())

        asyncio.run_coroutine_threadsafe(_async_notification_handler(), self._loop)

    async def _close_ble(self) -> None:
        """Terminate BLE connection if it is connected"""
        if self._should_maintain_state:
            self._keep_alive_task.cancel()
        if self.is_ble_connected and self._ble is not None:
            await self._ble.close()
            await self._ble_disconnect_event.wait()

    def _disconnect_handler(self, _: Any) -> None:
        """Disconnect callback from BLE controller

        Raises:
            ConnectionTerminated: We entered this callback in an unexpected state.
        """
        self._is_ble_connected = False
        if self._ble_disconnect_event.is_set():
            raise ConnectionTerminated("BLE connection terminated unexpectedly.")
        self._ble_disconnect_event.set()

    @GoProBase._ensure_opened((GoProMessageInterface.BLE,))
    @enforce_message_rules
    async def _send_ble_message(
        self, message: BleMessage, rules: MessageRules = MessageRules(), **kwargs: Any
    ) -> GoProResp:
        # Store information on the response we are expecting
        await self._sync_resp_wait_q.put(message._identifier)
        logger.info(Logger.build_log_tx_str(pretty_print(message._as_dict(**kwargs))))

        # Fragment data and write it
        for packet in self._fragment(message._build_data(**kwargs)):
            logger.debug(f"Writing to [{message._uuid.name}] UUID: {packet.hex(':')}")
            await self._ble.write(message._uuid, packet)

        # Wait to be notified that response was received
        try:
            response = await asyncio.wait_for(self._sync_resp_ready_q.get(), WirelessGoPro.WRITE_TIMEOUT)
        except queue.Empty as e:
            logger.error(f"Response timeout of {WirelessGoPro.WRITE_TIMEOUT} seconds!")
            raise ResponseTimeout(WirelessGoPro.WRITE_TIMEOUT) from e

        # Check status
        if not response.ok:
            logger.warning(f"Received non-success status: {response.status}")

        return response

    @GoProBase._ensure_opened((GoProMessageInterface.BLE,))
    @enforce_message_rules
    async def _read_ble_characteristic(
        self, message: BleMessage, rules: MessageRules = MessageRules(), **kwargs: Any
    ) -> GoProResp:
        received_data = await self._ble.read(message._uuid)
        logger.debug(f"Reading from {message._uuid.name}")
        builder = BleRespBuilder()
        builder.set_uuid(message._uuid)
        builder.set_packet(received_data)
        return builder.build()

    # TODO make decorator?
    def _handle_cohn(self, message: HttpMessage) -> HttpMessage:
        """Prepend COHN headers if COHN is provisioned

        Args:
            message (HttpMessage): HTTP message to append headers to

        Returns:
            HttpMessage: potentially modified HTTP message
        """
        try:
            if self.cohn.credentials:
                message._headers["Authorization"] = self.cohn.credentials.auth_token
                message._certificate = self.cohn.credentials.certificate_as_path
            return message
        except GoProNotOpened:
            return message

    async def _get_json(self, message: HttpMessage, *args: Any, **kwargs: Any) -> GoProResp:
        message = self._handle_cohn(message)
        return await super()._get_json(*args, message=message, **kwargs)

    async def _get_stream(self, message: HttpMessage, *args: Any, **kwargs: Any) -> GoProResp:
        message = self._handle_cohn(message)
        return await super()._get_stream(*args, message=message, **kwargs)

    async def _put_json(self, message: HttpMessage, *args: Any, **kwargs: Any) -> GoProResp:
        message = self._handle_cohn(message)
        return await super()._put_json(*args, message=message, **kwargs)

    @GoProBase._ensure_opened((GoProMessageInterface.BLE,))
    async def _open_wifi(self, timeout: int = 30, retries: int = 5) -> None:
        """Connect to a GoPro device via Wifi.

        Args:
            timeout (int): Time before considering establishment failed. Defaults to 10 seconds.
            retries (int): How many tries to reconnect after failures. Defaults to 5.

        Raises:
            ConnectFailed: Was not able to establish the Wifi Connection
        """
        logger.info("Discovering Wifi AP info and enabling via BLE")
        password = (await self.ble_command.get_wifi_password()).data
        ssid = (await self.ble_command.get_wifi_ssid()).data
        for retry in range(1, retries):
            try:
                assert (await self.ble_command.enable_wifi_ap(enable=True)).ok

                async def _wait_for_camera_wifi_ready() -> None:
                    logger.debug("Waiting for camera wifi ready status")
                    while not (await self.ble_status.ap_mode.get_value()).data:
                        await asyncio.sleep(0.200)

                await asyncio.wait_for(_wait_for_camera_wifi_ready(), 5)
                await self._wifi.open(ssid, password, timeout, 1)
                break
            except ConnectFailed:
                logger.warning(f"Wifi connection failed. Retrying #{retry}")
                # In case camera Wifi is in strange disable, reset it
                assert (await self.ble_command.enable_wifi_ap(enable=False)).ok
        else:
            raise ConnectFailed("Wifi Connection failed", timeout, retries)

    async def _close_wifi(self) -> None:
        """Terminate the Wifi connection."""
        if hasattr(self, "_wifi"):  # Corner case where instantiation fails before superclass is initialized
            await self._wifi.close()

    @property
    def _base_url(self) -> str:
        try:
            return f"https://{self.cohn.credentials.ip_address}/" if self.cohn.credentials else "http://10.5.5.9:8080/"
        except GoProNotOpened:
            return "http://10.5.5.9:8080/"

    @property
    def _api(self) -> WirelessApi:
        return self._wireless_api
<|MERGE_RESOLUTION|>--- conflicted
+++ resolved
@@ -1,815 +1,808 @@
-# gopro.py/Open GoPro, Version 2.0 (C) Copyright 2021 GoPro, Inc. (http://gopro.com/OpenGoPro).
-# This copyright was auto-generated on Wed, Sep  1, 2021  5:05:47 PM
-
-"""Implements top level interface to GoPro module."""
-
-from __future__ import annotations
-
-import asyncio
-import enum
-import logging
-import queue
-from collections import defaultdict
-from copy import deepcopy
-from pathlib import Path
-from typing import Any, Callable, Final
-
-from tinydb import TinyDB
-
-# These are imported this way for monkeypatching in pytest
-import open_gopro.features.access_point
-import open_gopro.features.cohn
-from open_gopro import proto
-from open_gopro.api import (
-    BleCommands,
-    BleSettings,
-    BleStatuses,
-    HttpCommands,
-    HttpSettings,
-    WirelessApi,
-)
-from open_gopro.ble import BleakWrapperController, BleUUID
-from open_gopro.ble.controller import BLEController
-from open_gopro.communicator_interface import (
-    BleMessage,
-    GoProBle,
-    GoProWirelessInterface,
-    HttpMessage,
-    Message,
-    MessageRules,
-)
-from open_gopro.constants import ActionId, GoProUUID, StatusId
-from open_gopro.constants.settings import SettingId
-from open_gopro.exceptions import (
-    ConnectFailed,
-    ConnectionTerminated,
-    GoProNotOpened,
-    InterfaceConfigFailure,
-    InvalidOpenGoProVersion,
-    ResponseTimeout,
-)
-from open_gopro.gopro_base import (
-    GoProBase,
-    GoProMessageInterface,
-    enforce_message_rules,
-)
-from open_gopro.logger import Logger
-from open_gopro.models import CohnInfo, GoProResp
-from open_gopro.parsers.response import BleRespBuilder
-from open_gopro.types import ResponseType, UpdateCb, UpdateType
-from open_gopro.util import SnapshotQueue, get_current_dst_aware_time, pretty_print
-from open_gopro.wifi import WifiCli
-from open_gopro.wifi.controller import WifiController
-
-logger = logging.getLogger(__name__)
-
-
-class WirelessGoPro(GoProBase[WirelessApi], GoProWirelessInterface):
-    """The top-level BLE and Wifi interface to a Wireless GoPro device.
-
-    See the `Open GoPro SDK <https://gopro.github.io/OpenGoPro/python_sdk>`_ for complete documentation.
-
-    This will handle, for BLE:
-
-    - discovering target GoPro device
-    - establishing the connection
-    - discovering GATT characteristics
-    - enabling notifications
-    - discovering Open GoPro version
-    - setting the date, time, timezone, and DST
-    - transferring data
-
-    This will handle, for Wifi:
-
-    - finding SSID and password
-    - establishing Wifi connection
-    - transferring data
-
-    It will also do some synchronization, etc:
-
-    - ensuring camera is ready / not encoding before transferring data
-    - sending keep alive signal periodically
-
-    If no target arg is passed in, the first discovered BLE GoPro device will be connected to.
-
-    It can be used via context manager:
-
-    >>> async with WirelessGoPro() as gopro:
-    >>>     # Send some messages now
-
-    Or without:
-
-    >>> gopro = WirelessGoPro()
-    >>> await gopro.open()
-    >>> # Send some messages now
-
-    Attributes:
-        WRITE_TIMEOUT (Final[int]): BLE Write Timeout. Not configurable.
-
-    Args:
-        target (Pattern | None): A regex to search for the target GoPro's name. For example, "GoPro 0456").
-            Defaults to None (i.e. connect to first discovered GoPro)
-        wifi_interface (str | None): Set to specify the wifi interface the local machine will use to connect
-            to the GoPro. If None (or not set), first discovered interface will be used.
-        sudo_password (str | None): User password for sudo. If not passed, you will be prompted if a password
-            is needed which should only happen on Nix systems.
-        enable_wifi (bool): Optionally do not enable Wifi if set to False. Defaults to True.
-        **kwargs (Any): additional parameters for internal use / testing
-
-    Raises:
-        InterfaceConfigFailure: In order to communicate via Wifi, there must be an available
-            Wifi Interface. By default during initialization, the Wifi driver will attempt to automatically
-            discover such an interface. If it does not find any, it will raise this exception. Note that
-            the interface can also be specified manually with the 'wifi_interface' argument.
-    """
-
-    WRITE_TIMEOUT: Final[int] = 5
-
-    class _LockOwner(enum.Enum):
-        """Current owner of the communication lock"""
-
-        RULE_ENFORCER = enum.auto()
-        STATE_MANAGER = enum.auto()
-
-    class Interface(enum.Enum):
-        BLE = enum.auto()
-        WIFI_AP = enum.auto()
-        COHN = enum.auto()  # WIFI_STA
-
-    def __init__(
-        self,
-        target: str | None = None,
-        host_wifi_interface: str | None = None,
-        host_sudo_password: str | None = None,
-        cohn_credentials: CohnInfo | None = None,
-        cohn_db: Path = Path("cohn_db.json"),
-        interfaces: set[WirelessGoPro.Interface] = {Interface.BLE, Interface.WIFI_AP},
-        **kwargs: Any,
-    ) -> None:
-        GoProBase.__init__(self, **kwargs)
-        # Store initialization information
-        self._should_enable_wifi = WirelessGoPro.Interface.WIFI_AP in interfaces
-        self._should_enable_ble = WirelessGoPro.Interface.BLE in interfaces
-        self._should_enable_cohn = WirelessGoPro.Interface.COHN in interfaces
-        self._cohn_db_path = cohn_db
-        self._cohn_credentials = cohn_credentials
-        self._is_cohn_configured = False
-
-        # Valid parameter selections
-        if self._should_enable_wifi and self._should_enable_cohn:
-            raise ValueError("Can not have simultaneous COHN and Wifi Access Point connections")
-        if self._should_enable_wifi and not self._should_enable_ble:
-            raise ValueError("Can not have Wifi Access Point connection without BLE")
-
-        self._identifier = target
-
-        ble_adapter: type[BLEController] = kwargs.get("ble_adapter", BleakWrapperController)
-        wifi_adapter: type[WifiController] = kwargs.get("wifi_adapter", WifiCli)
-        # Set up API delegate
-        self._wireless_api = WirelessApi(self)
-        self._keep_alive_interval: int = kwargs.get("keep_alive_interval", 3)
-
-        try:
-            # Initialize GoPro Communication Client
-            GoProWirelessInterface.__init__(
-                self,
-                ble_controller=ble_adapter(self._handle_exception),
-                wifi_controller=wifi_adapter(host_wifi_interface, password=host_sudo_password),
-                disconnected_cb=self._disconnect_handler,
-                notification_cb=self._notification_handler,
-                target=target,
-            )
-        except InterfaceConfigFailure as e:
-            logger.error(
-                "Could not find a suitable Wifi Interface. If there is an available Wifi interface, try passing it manually with the 'wifi_interface' argument."
-            )
-            raise e
-
-        # Feature delegates
-        self._cohn: open_gopro.features.cohn.CohnFeature
-        self._access_point: open_gopro.features.access_point.AccessPointFeature
-
-        # Builders for currently accumulating synchronous responses, indexed by GoProUUID. This assumes there
-        # can only be one active response per BleUUID
-        self._active_builders: dict[BleUUID, BleRespBuilder] = {}
-        # Responses that we are waiting for.
-        self._sync_resp_wait_q: SnapshotQueue[ResponseType] = SnapshotQueue()
-        # Synchronous response that has been parsed and are ready for their sender to receive as the response.
-        self._sync_resp_ready_q: SnapshotQueue[GoProResp] = SnapshotQueue()
-
-        self._listeners: dict[UpdateType | GoProBle._CompositeRegisterType, set[UpdateCb]] = defaultdict(set)
-
-        # To be set up when opening in async context
-        self._loop: asyncio.AbstractEventLoop
-        self._open = False
-        self._is_ble_connected = False
-        self._ble_disconnect_event: asyncio.Event
-
-        if self._should_maintain_state:
-            self._state_tasks: list[asyncio.Task] = []
-            self._lock_owner: WirelessGoPro._LockOwner | None = WirelessGoPro._LockOwner.STATE_MANAGER
-            self._ready_lock: asyncio.Lock
-            self._keep_alive_task: asyncio.Task
-            self._encoding: bool
-            self._busy: bool
-            self._encoding_started: asyncio.Event
-
-    @property
-    def cohn(self) -> open_gopro.features.cohn.CohnFeature:
-        try:
-            return self._cohn
-        except AttributeError:
-            raise GoProNotOpened("")
-
-    @property
-    def access_point(self) -> open_gopro.features.access_point.AccessPointFeature:
-        try:
-            return self._access_point
-        except AttributeError:
-            raise GoProNotOpened("")
-
-    @property
-    def identifier(self) -> str:
-        """Get a unique identifier for this instance.
-
-        The identifier is the last 4 digits of the camera. That is, the same string that is used to
-        scan for the camera for BLE.
-
-        If no target has been provided and a camera is not yet found, this will be None
-
-        Raises:
-            GoProNotOpened: Client is not opened yet so no identifier is available
-
-        Returns:
-            str: last 4 digits if available, else None
-        """
-        if not self._identifier:
-            raise RuntimeError("Identifier not yet set")
-        return self._identifier
-
-    @property
-    def is_ble_connected(self) -> bool:
-        """Are we connected via BLE to the GoPro device?
-
-        Returns:
-            bool: True if yes, False if no
-        """
-        # We can't rely on the BLE Client since it can be connected but not ready
-        return self._is_ble_connected
-
-    @property
-    def is_http_connected(self) -> bool:
-        """Are we connected via HTTP to the GoPro device?
-
-        Returns:
-            bool: True if yes, False if no
-        """
-        return self._is_cohn_configured or self._wifi.is_connected
-
-    @property
-    def ble_command(self) -> BleCommands:
-        """Used to call the BLE commands
-
-        Returns:
-            BleCommands: the commands
-        """
-        return self._api.ble_command
-
-    @property
-    def ble_setting(self) -> BleSettings:
-        """Used to access the BLE settings
-
-        Returns:
-            BleSettings: the settings
-        """
-        return self._api.ble_setting
-
-    @property
-    def ble_status(self) -> BleStatuses:
-        """Used to access the BLE statuses
-
-        Returns:
-            BleStatuses: the statuses
-        """
-        return self._api.ble_status
-
-    @property
-    def http_command(self) -> HttpCommands:
-        """Used to access the Wifi commands
-
-        Returns:
-            HttpCommands: the commands
-        """
-        return self._api.http_command
-
-    @property
-    def http_setting(self) -> HttpSettings:
-        """Used to access the Wifi settings
-
-        Returns:
-            HttpSettings: the settings
-        """
-        return self._api.http_setting
-
-    async def open(self, timeout: int = 15, retries: int = 5) -> None:
-        """Perform all initialization commands for ble and wifi
-
-        For BLE: scan and find device, establish connection, discover characteristics, configure queries
-        start maintenance, and get Open GoPro version..
-
-        For Wifi: discover SSID and password, enable and connect. Or disable if not using.
-
-        Raises:
-            Exception: Any exceptions during opening are propagated through
-            InvalidOpenGoProVersion: Only 2.0 is supported
-
-        Args:
-            timeout (int): How long to wait for each connection before timing out. Defaults to 10.
-            retries (int): How many connection attempts before considering connection failed. Defaults to 5.
-        """
-        # Set up concurrency
-        self._loop = asyncio.get_running_loop()
-        self._ble_disconnect_event = asyncio.Event()
-
-        self._cohn = open_gopro.features.cohn.CohnFeature(
-            cohn_db=TinyDB(self._cohn_db_path, indent=4),
-            gopro=self,
-            loop=self._loop,
-            cohn_credentials=self._cohn_credentials,
-        )
-        self._access_point = open_gopro.features.access_point.AccessPointFeature(self, self._loop)
-
-        # If we are to perform BLE housekeeping
-        if self._should_maintain_state:
-            self._ready_lock = asyncio.Lock()
-            self._keep_alive_task = asyncio.create_task(self._periodic_keep_alive())
-            self._encoding = True
-            self._busy = True
-            self._encoding_started = asyncio.Event()
-
-        RETRIES = 5
-        for retry in range(RETRIES):
-            try:
-                if self._should_enable_ble:
-                    await self._open_ble(timeout, retries)
-
-                    # TODO need to handle sending these if BLE does not exist
-                    await self.ble_command.set_third_party_client_info()
-                    # Set current dst-aware time. Don't assert on success since some old cameras don't support this command.
-                    await self.ble_command.set_date_time_tz_dst(
-                        **dict(zip(("date_time", "tz_offset", "is_dst"), get_current_dst_aware_time()))
-                    )
-
-<<<<<<< HEAD
-                    # Find and configure API version
-                    version = (await self.ble_command.get_open_gopro_api_version()).data
-                    if version != self.version:
-                        raise InvalidOpenGoProVersion(version)
-                    logger.info(f"Using Open GoPro API version {version}")
-=======
-                await self.ble_command.set_third_party_client_info()
-                # Set current dst-aware time. Don't assert on success since some old cameras don't support this command.
-                dt, tz_offset, is_dst = get_current_dst_aware_time()
-                await self.ble_command.set_date_time_tz_dst(date_time=dt, tz_offset=tz_offset, is_dst=is_dst)
->>>>>>> 5ed60209
-
-                    await self.cohn.wait_for_ready()
-
-                # Establish Wifi / COHN connection if desired
-                if self._should_enable_wifi:
-                    await self._open_wifi(timeout, retries)
-                elif self._should_enable_cohn:
-                    if await self.cohn.is_configured:
-                        self._is_cohn_configured = True
-                    else:
-                        logger.warning("COHN needs to be configured.")
-
-                # We need at least one connection to continue
-                if not self.is_ble_connected and not self.is_http_connected:
-                    raise InterfaceConfigFailure("No connections were established.")
-                if not self.is_ble_connected and self._should_maintain_state:
-                    logger.warning("Can not maintain state without BLE")
-                    self._should_maintain_state = False
-                self._open = True
-                return
-
-            except Exception as e:  # pylint: disable=broad-exception-caught
-                logger.error(f"Error while opening: {e}")
-                await self.close()
-                if retry >= RETRIES - 1:
-                    raise e
-
-    async def close(self) -> None:
-        """Safely stop the GoPro instance.
-
-        This will disconnect BLE and WiFI if applicable.
-
-        If not using the context manager, it is mandatory to call this before exiting the program in order to
-        prevent reconnection issues because the OS has never disconnected from the previous session.
-        """
-        await self._close_wifi()
-        await self._close_ble()
-        self._open = False
-
-    def register_update(self, callback: UpdateCb, update: UpdateType) -> None:
-        """Register for callbacks when an update occurs
-
-        Args:
-            callback (UpdateCb): callback to be notified in
-            update (UpdateType): update to register for
-        """
-        return self._register_update(callback, update)
-
-    def _register_update(self, callback: UpdateCb, update: GoProBle._CompositeRegisterType | UpdateType) -> None:
-        """Common register method for both public UpdateType and "protected" internal register type
-
-        Args:
-            callback (UpdateCb): callback to register
-            update (GoProBle._CompositeRegisterType | UpdateType): update type to register for
-        """
-        self._listeners[update].add(callback)
-
-    def unregister_update(self, callback: UpdateCb, update: UpdateType | None = None) -> None:
-        """Unregister for asynchronous update(s)
-
-        Args:
-            callback (UpdateCb): callback to stop receiving update(s) on
-            update (UpdateType | None): updates to unsubscribe for. Defaults to None (all
-                updates that use this callback will be unsubscribed).
-        """
-        return self._unregister_update(callback, update)
-
-    def _unregister_update(
-        self, callback: UpdateCb, update: GoProBle._CompositeRegisterType | UpdateType | None = None
-    ) -> None:
-        """Common unregister method for both public UpdateType and "protected" internal register type
-
-        Args:
-            callback (UpdateCb): callback to unregister
-            update (GoProBle._CompositeRegisterType | UpdateType | None, optional): Update type to unregister for. Defaults to
-                    None which will unregister the callback for all update types.
-        """
-        if update:
-            try:
-                self._listeners.get(update, set()).remove(callback)
-            except KeyError:
-                # This is possible if, for example, the register occurred with register and the unregister is now an
-                # individual setting / status
-                return
-        else:
-            # If update was not specified, remove all uses of callback
-            for key in dict(self._listeners).keys():
-                try:
-                    self._listeners[key].remove(callback)
-                except KeyError:
-                    continue
-
-    @property
-    def is_open(self) -> bool:
-        """Is this client ready for communication?
-
-        Returns:
-            bool: True if yes, False if no
-        """
-        return self._open
-
-    @property
-    async def is_ready(self) -> bool:
-        """Is gopro ready to receive commands
-
-        Returns:
-            bool: yes if ready, no otherwise
-        """
-        return not (self._busy or self._encoding)
-
-    ##########################################################################################################
-    #### Abstracted commands
-
-    @GoProBase._ensure_opened((GoProMessageInterface.BLE,))
-    async def keep_alive(self) -> bool:
-        """Send a heartbeat to prevent the BLE connection from dropping.
-
-        This is sent automatically by the GoPro instance if its `maintain_ble` argument is not False.
-
-        Returns:
-            bool: True if it succeeded,. False otherwise
-
-        """
-        return (await self.ble_setting.led.set(66)).ok  # type: ignore
-
-    ##########################################################################################################
-    #                                 End Public API
-    ##########################################################################################################
-
-    async def _enforce_message_rules(
-        self, wrapped: Callable, message: Message, rules: MessageRules = MessageRules(), **kwargs: Any
-    ) -> GoProResp:
-        # Acquire ready lock unless we are initializing or this is a Set Shutter Off command
-        if self._should_maintain_state and self.is_open and not rules.is_fastpass(**kwargs):
-            logger.trace(f"{wrapped.__name__} acquiring lock")  # type: ignore
-            await self._ready_lock.acquire()
-            logger.trace(f"{wrapped.__name__} has the lock")  # type: ignore
-            self._lock_owner = WirelessGoPro._LockOwner.RULE_ENFORCER
-            response = await wrapped(message, **kwargs)
-        else:  # Either we're not maintaining state, we're not opened yet, or this is a fastpass message
-            response = await wrapped(message, **kwargs)
-
-        # Release the lock if we acquired it
-        if self._should_maintain_state:
-            if self._lock_owner is WirelessGoPro._LockOwner.RULE_ENFORCER:
-                logger.trace(f"{wrapped.__name__} releasing the lock")  # type: ignore
-                self._lock_owner = None
-                self._ready_lock.release()
-                logger.trace(f"{wrapped.__name__} released the lock")  # type: ignore
-            # Is there any special handling required after receiving the response?
-            if rules.should_wait_for_encoding_start(**kwargs):
-                logger.trace("Waiting to receive encoding started.")  # type: ignore
-                await self._encoding_started.wait()
-                self._encoding_started.clear()
-        return response
-
-    async def _notify_listeners(self, update: UpdateType, value: Any) -> None:
-        """Notify all registered listeners of this update
-
-        Args:
-            update (UpdateType): update to notify
-            value (Any): value to notify
-        """
-        listeners: set[UpdateCb] = set()
-        # check individual updates
-        for listener in self._listeners.get(update, []):
-            listeners.add(listener)
-        # Now check our internal composite updates
-        match update:
-            case StatusId():
-                for listener in self._listeners.get(GoProBle._CompositeRegisterType.ALL_STATUSES, []):
-                    listeners.add(listener)
-            case SettingId():
-                for listener in self._listeners.get(GoProBle._CompositeRegisterType.ALL_SETTINGS, []):
-                    listeners.add(listener)
-        for listener in listeners:
-            await listener(update, value)
-
-    async def _periodic_keep_alive(self) -> None:
-        """Task to periodically send the keep alive message via BLE."""
-        while True:
-            if self.is_ble_connected:
-                if not await self.keep_alive():
-                    logger.error("Failed to send keep alive")
-            await asyncio.sleep(self._keep_alive_interval)
-
-    async def _open_ble(self, timeout: int = 10, retries: int = 5) -> None:
-        """Connect the instance to a device via BLE.
-
-        Args:
-            timeout (int): Time in seconds before considering establishment failed. Defaults to 10 seconds.
-            retries (int): How many tries to reconnect after failures. Defaults to 5.
-        """
-        # Establish connection, pair, etc.
-        await self._ble.open(timeout, retries)
-        self._is_ble_connected = True
-        # Start state maintenance
-        if self._should_maintain_state:
-            self._ble_disconnect_event.clear()
-            await self._ready_lock.acquire()
-            encoding = (await self.ble_status.encoding.register_value_update(self._update_internal_state)).data
-            await self._update_internal_state(StatusId.ENCODING, encoding)
-            busy = (await self.ble_status.busy.register_value_update(self._update_internal_state)).data
-            await self._update_internal_state(StatusId.BUSY, busy)
-        logger.info("BLE is ready!")
-
-    async def _update_internal_state(self, update: UpdateType, value: int) -> None:
-        """Update the internal state based on a status update.
-
-        # Note!!! This needs to be reentrant-safe
-
-        Used to update encoding and / or busy status
-
-        Args:
-            update (UpdateType): type of update (status ID)
-            value (int): updated value
-        """
-        # Cancel any currently pending state update tasks
-        for task in self._state_tasks:
-            logger.trace("Cancelling pending acquire task.")  # type: ignore
-            task.cancel()
-        self._state_tasks = []
-
-        logger.trace(f"State update received {update.name} ==> {value}")  # type: ignore
-        should_notify_encoding = False
-        if update == StatusId.ENCODING:
-            self._encoding = bool(value)
-            if self._encoding:
-                should_notify_encoding = True
-        elif update == StatusId.BUSY:
-            self._busy = bool(value)
-        logger.trace(f"Current internal states: {self._encoding=} {self._busy=}")  # type: ignore
-
-        if self._lock_owner is WirelessGoPro._LockOwner.STATE_MANAGER and await self.is_ready:
-            logger.trace("Control releasing lock")  # type: ignore
-            self._lock_owner = None
-            self._ready_lock.release()
-            logger.trace("Control released lock")  # type: ignore
-        elif not (self._lock_owner is WirelessGoPro._LockOwner.STATE_MANAGER) and not await self.is_ready:
-            logger.trace("Control acquiring lock")  # type: ignore
-            task = asyncio.create_task(self._ready_lock.acquire())
-            self._state_tasks.append(task)
-            await task
-            logger.trace("Control has lock")  # type: ignore
-            self._lock_owner = WirelessGoPro._LockOwner.STATE_MANAGER
-
-        if should_notify_encoding and self.is_open:
-            logger.trace("Control setting encoded started")  # type: ignore
-            self._encoding_started.set()
-
-    async def _route_response(self, response: GoProResp) -> None:
-        """After parsing response, route it to any stakeholders (such as registered listeners)
-
-        Args:
-            response (GoProResp): parsed response to route
-        """
-        original_response = deepcopy(response)
-        # We only support queries for either one ID or all ID's. If this is an individual query, extract the value
-        # for cleaner response data
-        if response._is_query and not response._is_push and len(response.data) == 1:
-            response.data = list(response.data.values())[0]
-
-        # Check if this is the awaited synchronous response (id matches). Note! these have to come in order.
-        if await self._sync_resp_wait_q.peek_front() == response.identifier:
-            logger.info(Logger.build_log_rx_str(original_response, asynchronous=False))
-            # Dequeue it and put this on the ready queue
-            await self._sync_resp_wait_q.get()
-            await self._sync_resp_ready_q.put(response)
-        # If this wasn't the awaited synchronous response...
-        else:
-            logger.info(Logger.build_log_rx_str(original_response, asynchronous=True))
-        if response._is_push:
-            for update_id, value in response.data.items():
-                await self._notify_listeners(update_id, value)
-        elif isinstance(response.identifier, ActionId):
-            await self._notify_listeners(response.identifier, response.data)
-
-    def _notification_handler(self, handle: int, data: bytearray) -> None:
-        """Receive notifications from the BLE controller.
-
-        Args:
-            handle (int): Attribute handle that notification was received on.
-            data (bytearray): Bytestream that was received.
-        """
-
-        async def _async_notification_handler() -> None:
-            # Responses we don't care about. For now, just the BLE-spec defined battery characteristic
-            if (uuid := self._ble.gatt_db.handle2uuid(handle)) == GoProUUID.BATT_LEVEL:
-                return
-            logger.debug(f'Received response on BleUUID [{uuid}]: {data.hex(":")}')
-            # Add to response dict if not already there
-            if uuid not in self._active_builders:
-                builder = BleRespBuilder()
-                builder.set_uuid(uuid)
-                self._active_builders[uuid] = builder
-            # Accumulate the packet
-            self._active_builders[uuid].accumulate(data)
-            if (builder := self._active_builders[uuid]).is_finished_accumulating:
-                logger.trace(f"Finished accumulating on {uuid}")  # type: ignore
-                # Clear active response from response dict
-                del self._active_builders[uuid]
-                await self._route_response(builder.build())
-
-        asyncio.run_coroutine_threadsafe(_async_notification_handler(), self._loop)
-
-    async def _close_ble(self) -> None:
-        """Terminate BLE connection if it is connected"""
-        if self._should_maintain_state:
-            self._keep_alive_task.cancel()
-        if self.is_ble_connected and self._ble is not None:
-            await self._ble.close()
-            await self._ble_disconnect_event.wait()
-
-    def _disconnect_handler(self, _: Any) -> None:
-        """Disconnect callback from BLE controller
-
-        Raises:
-            ConnectionTerminated: We entered this callback in an unexpected state.
-        """
-        self._is_ble_connected = False
-        if self._ble_disconnect_event.is_set():
-            raise ConnectionTerminated("BLE connection terminated unexpectedly.")
-        self._ble_disconnect_event.set()
-
-    @GoProBase._ensure_opened((GoProMessageInterface.BLE,))
-    @enforce_message_rules
-    async def _send_ble_message(
-        self, message: BleMessage, rules: MessageRules = MessageRules(), **kwargs: Any
-    ) -> GoProResp:
-        # Store information on the response we are expecting
-        await self._sync_resp_wait_q.put(message._identifier)
-        logger.info(Logger.build_log_tx_str(pretty_print(message._as_dict(**kwargs))))
-
-        # Fragment data and write it
-        for packet in self._fragment(message._build_data(**kwargs)):
-            logger.debug(f"Writing to [{message._uuid.name}] UUID: {packet.hex(':')}")
-            await self._ble.write(message._uuid, packet)
-
-        # Wait to be notified that response was received
-        try:
-            response = await asyncio.wait_for(self._sync_resp_ready_q.get(), WirelessGoPro.WRITE_TIMEOUT)
-        except queue.Empty as e:
-            logger.error(f"Response timeout of {WirelessGoPro.WRITE_TIMEOUT} seconds!")
-            raise ResponseTimeout(WirelessGoPro.WRITE_TIMEOUT) from e
-
-        # Check status
-        if not response.ok:
-            logger.warning(f"Received non-success status: {response.status}")
-
-        return response
-
-    @GoProBase._ensure_opened((GoProMessageInterface.BLE,))
-    @enforce_message_rules
-    async def _read_ble_characteristic(
-        self, message: BleMessage, rules: MessageRules = MessageRules(), **kwargs: Any
-    ) -> GoProResp:
-        received_data = await self._ble.read(message._uuid)
-        logger.debug(f"Reading from {message._uuid.name}")
-        builder = BleRespBuilder()
-        builder.set_uuid(message._uuid)
-        builder.set_packet(received_data)
-        return builder.build()
-
-    # TODO make decorator?
-    def _handle_cohn(self, message: HttpMessage) -> HttpMessage:
-        """Prepend COHN headers if COHN is provisioned
-
-        Args:
-            message (HttpMessage): HTTP message to append headers to
-
-        Returns:
-            HttpMessage: potentially modified HTTP message
-        """
-        try:
-            if self.cohn.credentials:
-                message._headers["Authorization"] = self.cohn.credentials.auth_token
-                message._certificate = self.cohn.credentials.certificate_as_path
-            return message
-        except GoProNotOpened:
-            return message
-
-    async def _get_json(self, message: HttpMessage, *args: Any, **kwargs: Any) -> GoProResp:
-        message = self._handle_cohn(message)
-        return await super()._get_json(*args, message=message, **kwargs)
-
-    async def _get_stream(self, message: HttpMessage, *args: Any, **kwargs: Any) -> GoProResp:
-        message = self._handle_cohn(message)
-        return await super()._get_stream(*args, message=message, **kwargs)
-
-    async def _put_json(self, message: HttpMessage, *args: Any, **kwargs: Any) -> GoProResp:
-        message = self._handle_cohn(message)
-        return await super()._put_json(*args, message=message, **kwargs)
-
-    @GoProBase._ensure_opened((GoProMessageInterface.BLE,))
-    async def _open_wifi(self, timeout: int = 30, retries: int = 5) -> None:
-        """Connect to a GoPro device via Wifi.
-
-        Args:
-            timeout (int): Time before considering establishment failed. Defaults to 10 seconds.
-            retries (int): How many tries to reconnect after failures. Defaults to 5.
-
-        Raises:
-            ConnectFailed: Was not able to establish the Wifi Connection
-        """
-        logger.info("Discovering Wifi AP info and enabling via BLE")
-        password = (await self.ble_command.get_wifi_password()).data
-        ssid = (await self.ble_command.get_wifi_ssid()).data
-        for retry in range(1, retries):
-            try:
-                assert (await self.ble_command.enable_wifi_ap(enable=True)).ok
-
-                async def _wait_for_camera_wifi_ready() -> None:
-                    logger.debug("Waiting for camera wifi ready status")
-                    while not (await self.ble_status.ap_mode.get_value()).data:
-                        await asyncio.sleep(0.200)
-
-                await asyncio.wait_for(_wait_for_camera_wifi_ready(), 5)
-                await self._wifi.open(ssid, password, timeout, 1)
-                break
-            except ConnectFailed:
-                logger.warning(f"Wifi connection failed. Retrying #{retry}")
-                # In case camera Wifi is in strange disable, reset it
-                assert (await self.ble_command.enable_wifi_ap(enable=False)).ok
-        else:
-            raise ConnectFailed("Wifi Connection failed", timeout, retries)
-
-    async def _close_wifi(self) -> None:
-        """Terminate the Wifi connection."""
-        if hasattr(self, "_wifi"):  # Corner case where instantiation fails before superclass is initialized
-            await self._wifi.close()
-
-    @property
-    def _base_url(self) -> str:
-        try:
-            return f"https://{self.cohn.credentials.ip_address}/" if self.cohn.credentials else "http://10.5.5.9:8080/"
-        except GoProNotOpened:
-            return "http://10.5.5.9:8080/"
-
-    @property
-    def _api(self) -> WirelessApi:
-        return self._wireless_api
+# gopro.py/Open GoPro, Version 2.0 (C) Copyright 2021 GoPro, Inc. (http://gopro.com/OpenGoPro).
+# This copyright was auto-generated on Wed, Sep  1, 2021  5:05:47 PM
+
+"""Implements top level interface to GoPro module."""
+
+from __future__ import annotations
+
+import asyncio
+import enum
+import logging
+import queue
+from collections import defaultdict
+from copy import deepcopy
+from pathlib import Path
+from typing import Any, Callable, Final
+
+from tinydb import TinyDB
+
+# These are imported this way for monkeypatching in pytest
+import open_gopro.features.access_point
+import open_gopro.features.cohn
+from open_gopro import proto
+from open_gopro.api import (
+    BleCommands,
+    BleSettings,
+    BleStatuses,
+    HttpCommands,
+    HttpSettings,
+    WirelessApi,
+)
+from open_gopro.ble import BleakWrapperController, BleUUID
+from open_gopro.ble.controller import BLEController
+from open_gopro.communicator_interface import (
+    BleMessage,
+    GoProBle,
+    GoProWirelessInterface,
+    HttpMessage,
+    Message,
+    MessageRules,
+)
+from open_gopro.constants import ActionId, GoProUUID, StatusId
+from open_gopro.constants.settings import SettingId
+from open_gopro.exceptions import (
+    ConnectFailed,
+    ConnectionTerminated,
+    GoProNotOpened,
+    InterfaceConfigFailure,
+    InvalidOpenGoProVersion,
+    ResponseTimeout,
+)
+from open_gopro.gopro_base import (
+    GoProBase,
+    GoProMessageInterface,
+    enforce_message_rules,
+)
+from open_gopro.logger import Logger
+from open_gopro.models import CohnInfo, GoProResp
+from open_gopro.parsers.response import BleRespBuilder
+from open_gopro.types import ResponseType, UpdateCb, UpdateType
+from open_gopro.util import SnapshotQueue, get_current_dst_aware_time, pretty_print
+from open_gopro.wifi import WifiCli
+from open_gopro.wifi.controller import WifiController
+
+logger = logging.getLogger(__name__)
+
+
+class WirelessGoPro(GoProBase[WirelessApi], GoProWirelessInterface):
+    """The top-level BLE and Wifi interface to a Wireless GoPro device.
+
+    See the `Open GoPro SDK <https://gopro.github.io/OpenGoPro/python_sdk>`_ for complete documentation.
+
+    This will handle, for BLE:
+
+    - discovering target GoPro device
+    - establishing the connection
+    - discovering GATT characteristics
+    - enabling notifications
+    - discovering Open GoPro version
+    - setting the date, time, timezone, and DST
+    - transferring data
+
+    This will handle, for Wifi:
+
+    - finding SSID and password
+    - establishing Wifi connection
+    - transferring data
+
+    It will also do some synchronization, etc:
+
+    - ensuring camera is ready / not encoding before transferring data
+    - sending keep alive signal periodically
+
+    If no target arg is passed in, the first discovered BLE GoPro device will be connected to.
+
+    It can be used via context manager:
+
+    >>> async with WirelessGoPro() as gopro:
+    >>>     # Send some messages now
+
+    Or without:
+
+    >>> gopro = WirelessGoPro()
+    >>> await gopro.open()
+    >>> # Send some messages now
+
+    Attributes:
+        WRITE_TIMEOUT (Final[int]): BLE Write Timeout. Not configurable.
+
+    Args:
+        target (Pattern | None): A regex to search for the target GoPro's name. For example, "GoPro 0456").
+            Defaults to None (i.e. connect to first discovered GoPro)
+        wifi_interface (str | None): Set to specify the wifi interface the local machine will use to connect
+            to the GoPro. If None (or not set), first discovered interface will be used.
+        sudo_password (str | None): User password for sudo. If not passed, you will be prompted if a password
+            is needed which should only happen on Nix systems.
+        enable_wifi (bool): Optionally do not enable Wifi if set to False. Defaults to True.
+        **kwargs (Any): additional parameters for internal use / testing
+
+    Raises:
+        InterfaceConfigFailure: In order to communicate via Wifi, there must be an available
+            Wifi Interface. By default during initialization, the Wifi driver will attempt to automatically
+            discover such an interface. If it does not find any, it will raise this exception. Note that
+            the interface can also be specified manually with the 'wifi_interface' argument.
+    """
+
+    WRITE_TIMEOUT: Final[int] = 5
+
+    class _LockOwner(enum.Enum):
+        """Current owner of the communication lock"""
+
+        RULE_ENFORCER = enum.auto()
+        STATE_MANAGER = enum.auto()
+
+    class Interface(enum.Enum):
+        BLE = enum.auto()
+        WIFI_AP = enum.auto()
+        COHN = enum.auto()  # WIFI_STA
+
+    def __init__(
+        self,
+        target: str | None = None,
+        host_wifi_interface: str | None = None,
+        host_sudo_password: str | None = None,
+        cohn_credentials: CohnInfo | None = None,
+        cohn_db: Path = Path("cohn_db.json"),
+        interfaces: set[WirelessGoPro.Interface] = {Interface.BLE, Interface.WIFI_AP},
+        **kwargs: Any,
+    ) -> None:
+        GoProBase.__init__(self, **kwargs)
+        # Store initialization information
+        self._should_enable_wifi = WirelessGoPro.Interface.WIFI_AP in interfaces
+        self._should_enable_ble = WirelessGoPro.Interface.BLE in interfaces
+        self._should_enable_cohn = WirelessGoPro.Interface.COHN in interfaces
+        self._cohn_db_path = cohn_db
+        self._cohn_credentials = cohn_credentials
+        self._is_cohn_configured = False
+
+        # Valid parameter selections
+        if self._should_enable_wifi and self._should_enable_cohn:
+            raise ValueError("Can not have simultaneous COHN and Wifi Access Point connections")
+        if self._should_enable_wifi and not self._should_enable_ble:
+            raise ValueError("Can not have Wifi Access Point connection without BLE")
+
+        self._identifier = target
+
+        ble_adapter: type[BLEController] = kwargs.get("ble_adapter", BleakWrapperController)
+        wifi_adapter: type[WifiController] = kwargs.get("wifi_adapter", WifiCli)
+        # Set up API delegate
+        self._wireless_api = WirelessApi(self)
+        self._keep_alive_interval: int = kwargs.get("keep_alive_interval", 3)
+
+        try:
+            # Initialize GoPro Communication Client
+            GoProWirelessInterface.__init__(
+                self,
+                ble_controller=ble_adapter(self._handle_exception),
+                wifi_controller=wifi_adapter(host_wifi_interface, password=host_sudo_password),
+                disconnected_cb=self._disconnect_handler,
+                notification_cb=self._notification_handler,
+                target=target,
+            )
+        except InterfaceConfigFailure as e:
+            logger.error(
+                "Could not find a suitable Wifi Interface. If there is an available Wifi interface, try passing it manually with the 'wifi_interface' argument."
+            )
+            raise e
+
+        # Feature delegates
+        self._cohn: open_gopro.features.cohn.CohnFeature
+        self._access_point: open_gopro.features.access_point.AccessPointFeature
+
+        # Builders for currently accumulating synchronous responses, indexed by GoProUUID. This assumes there
+        # can only be one active response per BleUUID
+        self._active_builders: dict[BleUUID, BleRespBuilder] = {}
+        # Responses that we are waiting for.
+        self._sync_resp_wait_q: SnapshotQueue[ResponseType] = SnapshotQueue()
+        # Synchronous response that has been parsed and are ready for their sender to receive as the response.
+        self._sync_resp_ready_q: SnapshotQueue[GoProResp] = SnapshotQueue()
+
+        self._listeners: dict[UpdateType | GoProBle._CompositeRegisterType, set[UpdateCb]] = defaultdict(set)
+
+        # To be set up when opening in async context
+        self._loop: asyncio.AbstractEventLoop
+        self._open = False
+        self._is_ble_connected = False
+        self._ble_disconnect_event: asyncio.Event
+
+        if self._should_maintain_state:
+            self._state_tasks: list[asyncio.Task] = []
+            self._lock_owner: WirelessGoPro._LockOwner | None = WirelessGoPro._LockOwner.STATE_MANAGER
+            self._ready_lock: asyncio.Lock
+            self._keep_alive_task: asyncio.Task
+            self._encoding: bool
+            self._busy: bool
+            self._encoding_started: asyncio.Event
+
+    @property
+    def cohn(self) -> open_gopro.features.cohn.CohnFeature:
+        try:
+            return self._cohn
+        except AttributeError:
+            raise GoProNotOpened("")
+
+    @property
+    def access_point(self) -> open_gopro.features.access_point.AccessPointFeature:
+        try:
+            return self._access_point
+        except AttributeError:
+            raise GoProNotOpened("")
+
+    @property
+    def identifier(self) -> str:
+        """Get a unique identifier for this instance.
+
+        The identifier is the last 4 digits of the camera. That is, the same string that is used to
+        scan for the camera for BLE.
+
+        If no target has been provided and a camera is not yet found, this will be None
+
+        Raises:
+            GoProNotOpened: Client is not opened yet so no identifier is available
+
+        Returns:
+            str: last 4 digits if available, else None
+        """
+        if not self._identifier:
+            raise RuntimeError("Identifier not yet set")
+        return self._identifier
+
+    @property
+    def is_ble_connected(self) -> bool:
+        """Are we connected via BLE to the GoPro device?
+
+        Returns:
+            bool: True if yes, False if no
+        """
+        # We can't rely on the BLE Client since it can be connected but not ready
+        return self._is_ble_connected
+
+    @property
+    def is_http_connected(self) -> bool:
+        """Are we connected via HTTP to the GoPro device?
+
+        Returns:
+            bool: True if yes, False if no
+        """
+        return self._is_cohn_configured or self._wifi.is_connected
+
+    @property
+    def ble_command(self) -> BleCommands:
+        """Used to call the BLE commands
+
+        Returns:
+            BleCommands: the commands
+        """
+        return self._api.ble_command
+
+    @property
+    def ble_setting(self) -> BleSettings:
+        """Used to access the BLE settings
+
+        Returns:
+            BleSettings: the settings
+        """
+        return self._api.ble_setting
+
+    @property
+    def ble_status(self) -> BleStatuses:
+        """Used to access the BLE statuses
+
+        Returns:
+            BleStatuses: the statuses
+        """
+        return self._api.ble_status
+
+    @property
+    def http_command(self) -> HttpCommands:
+        """Used to access the Wifi commands
+
+        Returns:
+            HttpCommands: the commands
+        """
+        return self._api.http_command
+
+    @property
+    def http_setting(self) -> HttpSettings:
+        """Used to access the Wifi settings
+
+        Returns:
+            HttpSettings: the settings
+        """
+        return self._api.http_setting
+
+    async def open(self, timeout: int = 15, retries: int = 5) -> None:
+        """Perform all initialization commands for ble and wifi
+
+        For BLE: scan and find device, establish connection, discover characteristics, configure queries
+        start maintenance, and get Open GoPro version..
+
+        For Wifi: discover SSID and password, enable and connect. Or disable if not using.
+
+        Raises:
+            Exception: Any exceptions during opening are propagated through
+            InvalidOpenGoProVersion: Only 2.0 is supported
+
+        Args:
+            timeout (int): How long to wait for each connection before timing out. Defaults to 10.
+            retries (int): How many connection attempts before considering connection failed. Defaults to 5.
+        """
+        # Set up concurrency
+        self._loop = asyncio.get_running_loop()
+        self._ble_disconnect_event = asyncio.Event()
+
+        self._cohn = open_gopro.features.cohn.CohnFeature(
+            cohn_db=TinyDB(self._cohn_db_path, indent=4),
+            gopro=self,
+            loop=self._loop,
+            cohn_credentials=self._cohn_credentials,
+        )
+        self._access_point = open_gopro.features.access_point.AccessPointFeature(self, self._loop)
+
+        # If we are to perform BLE housekeeping
+        if self._should_maintain_state:
+            self._ready_lock = asyncio.Lock()
+            self._keep_alive_task = asyncio.create_task(self._periodic_keep_alive())
+            self._encoding = True
+            self._busy = True
+            self._encoding_started = asyncio.Event()
+
+        RETRIES = 5
+        for retry in range(RETRIES):
+            try:
+                if self._should_enable_ble:
+                    await self._open_ble(timeout, retries)
+
+                    # TODO need to handle sending these if BLE does not exist
+                    await self.ble_command.set_third_party_client_info()
+                    # Set current dst-aware time. Don't assert on success since some old cameras don't support this command.
+	                dt, tz_offset, is_dst = get_current_dst_aware_time()
+                	await self.ble_command.set_date_time_tz_dst(date_time=dt, tz_offset=tz_offset, is_dst=is_dst)
+                
+
+                    # Find and configure API version
+                    version = (await self.ble_command.get_open_gopro_api_version()).data
+                    if version != self.version:
+                        raise InvalidOpenGoProVersion(version)
+                    logger.info(f"Using Open GoPro API version {version}")
+
+                    await self.cohn.wait_for_ready()
+
+                # Establish Wifi / COHN connection if desired
+                if self._should_enable_wifi:
+                    await self._open_wifi(timeout, retries)
+                elif self._should_enable_cohn:
+                    if await self.cohn.is_configured:
+                        self._is_cohn_configured = True
+                    else:
+                        logger.warning("COHN needs to be configured.")
+
+                # We need at least one connection to continue
+                if not self.is_ble_connected and not self.is_http_connected:
+                    raise InterfaceConfigFailure("No connections were established.")
+                if not self.is_ble_connected and self._should_maintain_state:
+                    logger.warning("Can not maintain state without BLE")
+                    self._should_maintain_state = False
+                self._open = True
+                return
+
+            except Exception as e:  # pylint: disable=broad-exception-caught
+                logger.error(f"Error while opening: {e}")
+                await self.close()
+                if retry >= RETRIES - 1:
+                    raise e
+
+    async def close(self) -> None:
+        """Safely stop the GoPro instance.
+
+        This will disconnect BLE and WiFI if applicable.
+
+        If not using the context manager, it is mandatory to call this before exiting the program in order to
+        prevent reconnection issues because the OS has never disconnected from the previous session.
+        """
+        await self._close_wifi()
+        await self._close_ble()
+        self._open = False
+
+    def register_update(self, callback: UpdateCb, update: UpdateType) -> None:
+        """Register for callbacks when an update occurs
+
+        Args:
+            callback (UpdateCb): callback to be notified in
+            update (UpdateType): update to register for
+        """
+        return self._register_update(callback, update)
+
+    def _register_update(self, callback: UpdateCb, update: GoProBle._CompositeRegisterType | UpdateType) -> None:
+        """Common register method for both public UpdateType and "protected" internal register type
+
+        Args:
+            callback (UpdateCb): callback to register
+            update (GoProBle._CompositeRegisterType | UpdateType): update type to register for
+        """
+        self._listeners[update].add(callback)
+
+    def unregister_update(self, callback: UpdateCb, update: UpdateType | None = None) -> None:
+        """Unregister for asynchronous update(s)
+
+        Args:
+            callback (UpdateCb): callback to stop receiving update(s) on
+            update (UpdateType | None): updates to unsubscribe for. Defaults to None (all
+                updates that use this callback will be unsubscribed).
+        """
+        return self._unregister_update(callback, update)
+
+    def _unregister_update(
+        self, callback: UpdateCb, update: GoProBle._CompositeRegisterType | UpdateType | None = None
+    ) -> None:
+        """Common unregister method for both public UpdateType and "protected" internal register type
+
+        Args:
+            callback (UpdateCb): callback to unregister
+            update (GoProBle._CompositeRegisterType | UpdateType | None, optional): Update type to unregister for. Defaults to
+                    None which will unregister the callback for all update types.
+        """
+        if update:
+            try:
+                self._listeners.get(update, set()).remove(callback)
+            except KeyError:
+                # This is possible if, for example, the register occurred with register and the unregister is now an
+                # individual setting / status
+                return
+        else:
+            # If update was not specified, remove all uses of callback
+            for key in dict(self._listeners).keys():
+                try:
+                    self._listeners[key].remove(callback)
+                except KeyError:
+                    continue
+
+    @property
+    def is_open(self) -> bool:
+        """Is this client ready for communication?
+
+        Returns:
+            bool: True if yes, False if no
+        """
+        return self._open
+
+    @property
+    async def is_ready(self) -> bool:
+        """Is gopro ready to receive commands
+
+        Returns:
+            bool: yes if ready, no otherwise
+        """
+        return not (self._busy or self._encoding)
+
+    ##########################################################################################################
+    #### Abstracted commands
+
+    @GoProBase._ensure_opened((GoProMessageInterface.BLE,))
+    async def keep_alive(self) -> bool:
+        """Send a heartbeat to prevent the BLE connection from dropping.
+
+        This is sent automatically by the GoPro instance if its `maintain_ble` argument is not False.
+
+        Returns:
+            bool: True if it succeeded,. False otherwise
+
+        """
+        return (await self.ble_setting.led.set(66)).ok  # type: ignore
+
+    ##########################################################################################################
+    #                                 End Public API
+    ##########################################################################################################
+
+    async def _enforce_message_rules(
+        self, wrapped: Callable, message: Message, rules: MessageRules = MessageRules(), **kwargs: Any
+    ) -> GoProResp:
+        # Acquire ready lock unless we are initializing or this is a Set Shutter Off command
+        if self._should_maintain_state and self.is_open and not rules.is_fastpass(**kwargs):
+            logger.trace(f"{wrapped.__name__} acquiring lock")  # type: ignore
+            await self._ready_lock.acquire()
+            logger.trace(f"{wrapped.__name__} has the lock")  # type: ignore
+            self._lock_owner = WirelessGoPro._LockOwner.RULE_ENFORCER
+            response = await wrapped(message, **kwargs)
+        else:  # Either we're not maintaining state, we're not opened yet, or this is a fastpass message
+            response = await wrapped(message, **kwargs)
+
+        # Release the lock if we acquired it
+        if self._should_maintain_state:
+            if self._lock_owner is WirelessGoPro._LockOwner.RULE_ENFORCER:
+                logger.trace(f"{wrapped.__name__} releasing the lock")  # type: ignore
+                self._lock_owner = None
+                self._ready_lock.release()
+                logger.trace(f"{wrapped.__name__} released the lock")  # type: ignore
+            # Is there any special handling required after receiving the response?
+            if rules.should_wait_for_encoding_start(**kwargs):
+                logger.trace("Waiting to receive encoding started.")  # type: ignore
+                await self._encoding_started.wait()
+                self._encoding_started.clear()
+        return response
+
+    async def _notify_listeners(self, update: UpdateType, value: Any) -> None:
+        """Notify all registered listeners of this update
+
+        Args:
+            update (UpdateType): update to notify
+            value (Any): value to notify
+        """
+        listeners: set[UpdateCb] = set()
+        # check individual updates
+        for listener in self._listeners.get(update, []):
+            listeners.add(listener)
+        # Now check our internal composite updates
+        match update:
+            case StatusId():
+                for listener in self._listeners.get(GoProBle._CompositeRegisterType.ALL_STATUSES, []):
+                    listeners.add(listener)
+            case SettingId():
+                for listener in self._listeners.get(GoProBle._CompositeRegisterType.ALL_SETTINGS, []):
+                    listeners.add(listener)
+        for listener in listeners:
+            await listener(update, value)
+
+    async def _periodic_keep_alive(self) -> None:
+        """Task to periodically send the keep alive message via BLE."""
+        while True:
+            if self.is_ble_connected:
+                if not await self.keep_alive():
+                    logger.error("Failed to send keep alive")
+            await asyncio.sleep(self._keep_alive_interval)
+
+    async def _open_ble(self, timeout: int = 10, retries: int = 5) -> None:
+        """Connect the instance to a device via BLE.
+
+        Args:
+            timeout (int): Time in seconds before considering establishment failed. Defaults to 10 seconds.
+            retries (int): How many tries to reconnect after failures. Defaults to 5.
+        """
+        # Establish connection, pair, etc.
+        await self._ble.open(timeout, retries)
+        self._is_ble_connected = True
+        # Start state maintenance
+        if self._should_maintain_state:
+            self._ble_disconnect_event.clear()
+            await self._ready_lock.acquire()
+            encoding = (await self.ble_status.encoding.register_value_update(self._update_internal_state)).data
+            await self._update_internal_state(StatusId.ENCODING, encoding)
+            busy = (await self.ble_status.busy.register_value_update(self._update_internal_state)).data
+            await self._update_internal_state(StatusId.BUSY, busy)
+        logger.info("BLE is ready!")
+
+    async def _update_internal_state(self, update: UpdateType, value: int) -> None:
+        """Update the internal state based on a status update.
+
+        # Note!!! This needs to be reentrant-safe
+
+        Used to update encoding and / or busy status
+
+        Args:
+            update (UpdateType): type of update (status ID)
+            value (int): updated value
+        """
+        # Cancel any currently pending state update tasks
+        for task in self._state_tasks:
+            logger.trace("Cancelling pending acquire task.")  # type: ignore
+            task.cancel()
+        self._state_tasks = []
+
+        logger.trace(f"State update received {update.name} ==> {value}")  # type: ignore
+        should_notify_encoding = False
+        if update == StatusId.ENCODING:
+            self._encoding = bool(value)
+            if self._encoding:
+                should_notify_encoding = True
+        elif update == StatusId.BUSY:
+            self._busy = bool(value)
+        logger.trace(f"Current internal states: {self._encoding=} {self._busy=}")  # type: ignore
+
+        if self._lock_owner is WirelessGoPro._LockOwner.STATE_MANAGER and await self.is_ready:
+            logger.trace("Control releasing lock")  # type: ignore
+            self._lock_owner = None
+            self._ready_lock.release()
+            logger.trace("Control released lock")  # type: ignore
+        elif not (self._lock_owner is WirelessGoPro._LockOwner.STATE_MANAGER) and not await self.is_ready:
+            logger.trace("Control acquiring lock")  # type: ignore
+            task = asyncio.create_task(self._ready_lock.acquire())
+            self._state_tasks.append(task)
+            await task
+            logger.trace("Control has lock")  # type: ignore
+            self._lock_owner = WirelessGoPro._LockOwner.STATE_MANAGER
+
+        if should_notify_encoding and self.is_open:
+            logger.trace("Control setting encoded started")  # type: ignore
+            self._encoding_started.set()
+
+    async def _route_response(self, response: GoProResp) -> None:
+        """After parsing response, route it to any stakeholders (such as registered listeners)
+
+        Args:
+            response (GoProResp): parsed response to route
+        """
+        original_response = deepcopy(response)
+        # We only support queries for either one ID or all ID's. If this is an individual query, extract the value
+        # for cleaner response data
+        if response._is_query and not response._is_push and len(response.data) == 1:
+            response.data = list(response.data.values())[0]
+
+        # Check if this is the awaited synchronous response (id matches). Note! these have to come in order.
+        if await self._sync_resp_wait_q.peek_front() == response.identifier:
+            logger.info(Logger.build_log_rx_str(original_response, asynchronous=False))
+            # Dequeue it and put this on the ready queue
+            await self._sync_resp_wait_q.get()
+            await self._sync_resp_ready_q.put(response)
+        # If this wasn't the awaited synchronous response...
+        else:
+            logger.info(Logger.build_log_rx_str(original_response, asynchronous=True))
+        if response._is_push:
+            for update_id, value in response.data.items():
+                await self._notify_listeners(update_id, value)
+        elif isinstance(response.identifier, ActionId):
+            await self._notify_listeners(response.identifier, response.data)
+
+    def _notification_handler(self, handle: int, data: bytearray) -> None:
+        """Receive notifications from the BLE controller.
+
+        Args:
+            handle (int): Attribute handle that notification was received on.
+            data (bytearray): Bytestream that was received.
+        """
+
+        async def _async_notification_handler() -> None:
+            # Responses we don't care about. For now, just the BLE-spec defined battery characteristic
+            if (uuid := self._ble.gatt_db.handle2uuid(handle)) == GoProUUID.BATT_LEVEL:
+                return
+            logger.debug(f'Received response on BleUUID [{uuid}]: {data.hex(":")}')
+            # Add to response dict if not already there
+            if uuid not in self._active_builders:
+                builder = BleRespBuilder()
+                builder.set_uuid(uuid)
+                self._active_builders[uuid] = builder
+            # Accumulate the packet
+            self._active_builders[uuid].accumulate(data)
+            if (builder := self._active_builders[uuid]).is_finished_accumulating:
+                logger.trace(f"Finished accumulating on {uuid}")  # type: ignore
+                # Clear active response from response dict
+                del self._active_builders[uuid]
+                await self._route_response(builder.build())
+
+        asyncio.run_coroutine_threadsafe(_async_notification_handler(), self._loop)
+
+    async def _close_ble(self) -> None:
+        """Terminate BLE connection if it is connected"""
+        if self._should_maintain_state:
+            self._keep_alive_task.cancel()
+        if self.is_ble_connected and self._ble is not None:
+            await self._ble.close()
+            await self._ble_disconnect_event.wait()
+
+    def _disconnect_handler(self, _: Any) -> None:
+        """Disconnect callback from BLE controller
+
+        Raises:
+            ConnectionTerminated: We entered this callback in an unexpected state.
+        """
+        self._is_ble_connected = False
+        if self._ble_disconnect_event.is_set():
+            raise ConnectionTerminated("BLE connection terminated unexpectedly.")
+        self._ble_disconnect_event.set()
+
+    @GoProBase._ensure_opened((GoProMessageInterface.BLE,))
+    @enforce_message_rules
+    async def _send_ble_message(
+        self, message: BleMessage, rules: MessageRules = MessageRules(), **kwargs: Any
+    ) -> GoProResp:
+        # Store information on the response we are expecting
+        await self._sync_resp_wait_q.put(message._identifier)
+        logger.info(Logger.build_log_tx_str(pretty_print(message._as_dict(**kwargs))))
+
+        # Fragment data and write it
+        for packet in self._fragment(message._build_data(**kwargs)):
+            logger.debug(f"Writing to [{message._uuid.name}] UUID: {packet.hex(':')}")
+            await self._ble.write(message._uuid, packet)
+
+        # Wait to be notified that response was received
+        try:
+            response = await asyncio.wait_for(self._sync_resp_ready_q.get(), WirelessGoPro.WRITE_TIMEOUT)
+        except queue.Empty as e:
+            logger.error(f"Response timeout of {WirelessGoPro.WRITE_TIMEOUT} seconds!")
+            raise ResponseTimeout(WirelessGoPro.WRITE_TIMEOUT) from e
+
+        # Check status
+        if not response.ok:
+            logger.warning(f"Received non-success status: {response.status}")
+
+        return response
+
+    @GoProBase._ensure_opened((GoProMessageInterface.BLE,))
+    @enforce_message_rules
+    async def _read_ble_characteristic(
+        self, message: BleMessage, rules: MessageRules = MessageRules(), **kwargs: Any
+    ) -> GoProResp:
+        received_data = await self._ble.read(message._uuid)
+        logger.debug(f"Reading from {message._uuid.name}")
+        builder = BleRespBuilder()
+        builder.set_uuid(message._uuid)
+        builder.set_packet(received_data)
+        return builder.build()
+
+    # TODO make decorator?
+    def _handle_cohn(self, message: HttpMessage) -> HttpMessage:
+        """Prepend COHN headers if COHN is provisioned
+
+        Args:
+            message (HttpMessage): HTTP message to append headers to
+
+        Returns:
+            HttpMessage: potentially modified HTTP message
+        """
+        try:
+            if self.cohn.credentials:
+                message._headers["Authorization"] = self.cohn.credentials.auth_token
+                message._certificate = self.cohn.credentials.certificate_as_path
+            return message
+        except GoProNotOpened:
+            return message
+
+    async def _get_json(self, message: HttpMessage, *args: Any, **kwargs: Any) -> GoProResp:
+        message = self._handle_cohn(message)
+        return await super()._get_json(*args, message=message, **kwargs)
+
+    async def _get_stream(self, message: HttpMessage, *args: Any, **kwargs: Any) -> GoProResp:
+        message = self._handle_cohn(message)
+        return await super()._get_stream(*args, message=message, **kwargs)
+
+    async def _put_json(self, message: HttpMessage, *args: Any, **kwargs: Any) -> GoProResp:
+        message = self._handle_cohn(message)
+        return await super()._put_json(*args, message=message, **kwargs)
+
+    @GoProBase._ensure_opened((GoProMessageInterface.BLE,))
+    async def _open_wifi(self, timeout: int = 30, retries: int = 5) -> None:
+        """Connect to a GoPro device via Wifi.
+
+        Args:
+            timeout (int): Time before considering establishment failed. Defaults to 10 seconds.
+            retries (int): How many tries to reconnect after failures. Defaults to 5.
+
+        Raises:
+            ConnectFailed: Was not able to establish the Wifi Connection
+        """
+        logger.info("Discovering Wifi AP info and enabling via BLE")
+        password = (await self.ble_command.get_wifi_password()).data
+        ssid = (await self.ble_command.get_wifi_ssid()).data
+        for retry in range(1, retries):
+            try:
+                assert (await self.ble_command.enable_wifi_ap(enable=True)).ok
+
+                async def _wait_for_camera_wifi_ready() -> None:
+                    logger.debug("Waiting for camera wifi ready status")
+                    while not (await self.ble_status.ap_mode.get_value()).data:
+                        await asyncio.sleep(0.200)
+
+                await asyncio.wait_for(_wait_for_camera_wifi_ready(), 5)
+                await self._wifi.open(ssid, password, timeout, 1)
+                break
+            except ConnectFailed:
+                logger.warning(f"Wifi connection failed. Retrying #{retry}")
+                # In case camera Wifi is in strange disable, reset it
+                assert (await self.ble_command.enable_wifi_ap(enable=False)).ok
+        else:
+            raise ConnectFailed("Wifi Connection failed", timeout, retries)
+
+    async def _close_wifi(self) -> None:
+        """Terminate the Wifi connection."""
+        if hasattr(self, "_wifi"):  # Corner case where instantiation fails before superclass is initialized
+            await self._wifi.close()
+
+    @property
+    def _base_url(self) -> str:
+        try:
+            return f"https://{self.cohn.credentials.ip_address}/" if self.cohn.credentials else "http://10.5.5.9:8080/"
+        except GoProNotOpened:
+            return "http://10.5.5.9:8080/"
+
+    @property
+    def _api(self) -> WirelessApi:
+        return self._wireless_api