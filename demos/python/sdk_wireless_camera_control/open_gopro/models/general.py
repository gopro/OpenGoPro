--- conflicted
+++ resolved
@@ -6,17 +6,10 @@
 from __future__ import annotations
 
 import datetime
-<<<<<<< HEAD
-import os
 import tempfile
 from base64 import b64encode
-from dataclasses import dataclass
+from dataclasses import asdict, dataclass
 from functools import cached_property
-=======
-import json
-from base64 import b64encode
-from dataclasses import asdict, dataclass
->>>>>>> 5ed60209
 from pathlib import Path
 
 from pydantic import BaseModel, ConfigDict, Field
@@ -81,7 +74,6 @@
     @cached_property
     def auth_token(self) -> str:
         token = b64encode(f"{self.username}:{self.password}".encode("utf-8")).decode("ascii")
-<<<<<<< HEAD
         return f"Basic {token}"
 
     # TODO this is ugly and probably unsecure. Why can't I pass a cert as a string to requests?
@@ -90,23 +82,6 @@
         with tempfile.NamedTemporaryFile(delete=False) as cert_file:
             cert_file.write(self.certificate.encode("utf-8"))
             cert_file.close()
-            return Path(cert_file.name)
-
-    def __add__(self, other: CohnInfo) -> CohnInfo:
-        return CohnInfo(
-            ip_address=other.ip_address or self.ip_address,
-            username=other.username or self.username,
-            password=other.password or self.password,
-            certificate=other.certificate or self.certificate,
-        )
-
-    @property
-    def is_complete(self) -> bool:
-        return "" not in {self.ip_address, self.username, self.password, self.certificate}
-=======
-        self.auth_token = f"Basic {token}"
-        with open(self.cert_path, "w") as fp:
-            fp.write(self.certificate)
 
 
 @dataclass(frozen=True)
@@ -123,28 +98,19 @@
         """Helper method to build a ScheduledCapture object from Python standard datetime.datetime
 
         Args:
-            dt (datetime.datetime): datetime to build from
             is_enabled (bool): is / should scheduled capture be enabled on the camera?
 
-        Returns:
-            ScheduledCapture: _description_
+    def __add__(self, other: CohnInfo) -> CohnInfo:
         """
         return cls(
-            hour=dt.hour,
-            minute=dt.minute,
-            is_enabled=is_enabled,
             is_24_hour=True,
         )
 
     def __str__(self) -> str:
         return json.dumps(asdict(self), indent=8)
 
-    @classmethod
-    def off(cls) -> ScheduledCapture:
         """Helper method to return a pre-filled ScheduledCapture object that can be used to turn scheduled capture off
 
         Returns:
-            ScheduledCapture: object with "is_enabled" set to False
         """
-        return cls(0, 0, False, False)
->>>>>>> 5ed60209
+        return cls(0, 0, False, False)