# wifi_enable_and_connect.py/Open GoPro, Version 2.0 (C) Copyright 2021 GoPro, Inc. (http://gopro.com/OpenGoPro).
# This copyright was auto-generated on Wed, Sep  1, 2021  5:06:01 PM

import sys
import time
import asyncio
import logging
import argparse
from typing import Optional, Tuple

<<<<<<< HEAD
import sys
sys.path.append('/home/shunsuke/softroid/OpenGoPro/demos/python/tutorial')
from tutorial_modules import GOPRO_BASE_UUID, enable_wifi
try:
    from open_gopro.wifi_controller import Wireless
except:
    from open_gopro.wifi.adapters.wireless import Wireless
=======
from bleak import BleakClient
from open_gopro.wifi.adapters import Wireless

from tutorial_modules import enable_wifi
>>>>>>> 382da289

logging.basicConfig(level=logging.INFO)
logger = logging.getLogger()


async def connect_wifi(identifier: str = None) -> Tuple[Wireless, BleakClient]:
    """Connect to a GoPro's WiFi AP

    Connect to a GoPro via BLE, find its WiFi AP SSID and password, enable its WiFI AP, then connect via WiFi

    Args:
        identifier (str, optional): Last 4 digits of GoPro serial number. Defaults to None.
    """

    ssid, password, client = await enable_wifi(identifier)

    # Now use the Open GoPro Python module to connect to the WiFi
    wifi = Wireless()
    logger.info("Connecting to GoPro WiFi AP")
    if wifi.connect(ssid, password):
        logger.info("Wifi Connected!")

    return wifi, client


async def main(identifier: Optional[str], timeout: Optional[int]) -> None:
    wifi, ble = await connect_wifi(identifier)

    if not timeout:
        logger.info("Maintaining WiFi Connection indefinitely. Send keyboard interrupt to exit.")
        while True:
            time.sleep(2)
    else:
        logger.info(f"Maintaining WiFi connection for {timeout} seconds")
        time.sleep(timeout)

    wifi.disconnect()
    await ble.disconnect()


if __name__ == "__main__":
    parser = argparse.ArgumentParser(
        description="Connect to a GoPro camera via BLE, get WiFi info, enable WiFi and connect. \
            Send keyboard interrupt to exit."
    )
    parser.add_argument(
        "-i",
        "--identifier",
        type=str,
        help="Last 4 digits of GoPro serial number, which is the last 4 digits of the default camera SSID. \
            If not used, first discovered GoPro will be connected to",
        default=None,
    )
    parser.add_argument(
        "-t",
        "--timeout",
        type=int,
        help="time in seconds to maintain connection before disconnecting. If not set, will maintain connection indefinitely",
        default=None,
    )
    args = parser.parse_args()

    try:
        asyncio.run(main(args.identifier, args.timeout))
    except KeyboardInterrupt:
        sys.exit(0)
    except:
        sys.exit(-1)
    else:
        sys.exit(0)<|MERGE_RESOLUTION|>--- conflicted
+++ resolved
@@ -8,20 +8,18 @@
 import argparse
 from typing import Optional, Tuple
 
-<<<<<<< HEAD
-import sys
-sys.path.append('/home/shunsuke/softroid/OpenGoPro/demos/python/tutorial')
-from tutorial_modules import GOPRO_BASE_UUID, enable_wifi
-try:
-    from open_gopro.wifi_controller import Wireless
-except:
-    from open_gopro.wifi.adapters.wireless import Wireless
-=======
 from bleak import BleakClient
 from open_gopro.wifi.adapters import Wireless
 
 from tutorial_modules import enable_wifi
->>>>>>> 382da289
+
+# import sys
+# sys.path.append('/home/shunsuke/softroid/OpenGoPro/demos/python/tutorial')
+# from tutorial_modules import GOPRO_BASE_UUID, enable_wifi
+# try:
+#     from open_gopro.wifi_controller import Wireless
+# except:
+#     from open_gopro.wifi.adapters.wireless import Wireless
 
 logging.basicConfig(level=logging.INFO)
 logger = logging.getLogger()
